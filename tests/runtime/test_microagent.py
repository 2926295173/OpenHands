"""Tests for microagent loading in runtime."""

import os
from pathlib import Path
from unittest.mock import AsyncMock, MagicMock, patch

import pytest
from conftest import (
    close_test_runtime,
    create_runtime_and_config,
)

from openhands.core.config import MCPConfig
from openhands.core.config.mcp_config import MCPStdioServerConfig
from openhands.mcp.utils import add_mcp_tools_to_agent
from openhands.microagent import KnowledgeMicroagent, RepoMicroagent


def _create_test_microagents(test_dir: str):
    """Create test microagent files in the given directory."""
    microagents_dir = Path(test_dir) / '.openhands' / 'microagents'
    microagents_dir.mkdir(parents=True, exist_ok=True)

    # Create test knowledge agent
    knowledge_dir = microagents_dir / 'knowledge'
    knowledge_dir.mkdir(exist_ok=True)
    knowledge_agent = """---
name: test_knowledge_agent
type: knowledge
version: 1.0.0
agent: CodeActAgent
triggers:
  - test
  - pytest
---

# Test Guidelines

Testing best practices and guidelines.
"""
    (knowledge_dir / 'knowledge.md').write_text(knowledge_agent)

    # Create test repo agent
    repo_agent = """---
name: test_repo_agent
type: repo
version: 1.0.0
agent: CodeActAgent
---

# Test Repository Agent

Repository-specific test instructions.
"""
    (microagents_dir / 'repo.md').write_text(repo_agent)

    # Create legacy repo instructions
    legacy_instructions = """# Legacy Instructions

These are legacy repository instructions.
"""
    (Path(test_dir) / '.openhands_instructions').write_text(legacy_instructions)


def test_load_microagents_with_trailing_slashes(
    temp_dir, runtime_cls, run_as_openhands
):
    """Test loading microagents when directory paths have trailing slashes."""
    # Create test files
    _create_test_microagents(temp_dir)
    runtime, config = create_runtime_and_config(temp_dir, runtime_cls, run_as_openhands)
    try:
        # Load microagents
        loaded_agents = runtime.get_microagents_from_selected_repo(None)

        # Verify all agents are loaded
        knowledge_agents = [
            a for a in loaded_agents if isinstance(a, KnowledgeMicroagent)
        ]
        repo_agents = [a for a in loaded_agents if isinstance(a, RepoMicroagent)]

        # Check knowledge agents
        assert len(knowledge_agents) == 1
        agent = knowledge_agents[0]
        assert agent.name == 'knowledge/knowledge'
        assert 'test' in agent.triggers
        assert 'pytest' in agent.triggers

        # Check repo agents (including legacy)
        assert len(repo_agents) == 2  # repo.md + .openhands_instructions
        repo_names = {a.name for a in repo_agents}
        assert 'repo' in repo_names
        assert 'repo_legacy' in repo_names

    finally:
        close_test_runtime(runtime)


def test_load_microagents_with_selected_repo(temp_dir, runtime_cls, run_as_openhands):
    """Test loading microagents from a selected repository."""
    # Create test files in a repository-like structure
    repo_dir = Path(temp_dir) / 'OpenHands'
    repo_dir.mkdir(parents=True)
    _create_test_microagents(str(repo_dir))

    runtime, config = create_runtime_and_config(temp_dir, runtime_cls, run_as_openhands)
    try:
        # Load microagents with selected repository
        loaded_agents = runtime.get_microagents_from_selected_repo(
            'All-Hands-AI/OpenHands'
        )

        # Verify all agents are loaded
        knowledge_agents = [
            a for a in loaded_agents if isinstance(a, KnowledgeMicroagent)
        ]
        repo_agents = [a for a in loaded_agents if isinstance(a, RepoMicroagent)]

        # Check knowledge agents
        assert len(knowledge_agents) == 1
        agent = knowledge_agents[0]
        assert agent.name == 'knowledge/knowledge'
        assert 'test' in agent.triggers
        assert 'pytest' in agent.triggers

        # Check repo agents (including legacy)
        assert len(repo_agents) == 2  # repo.md + .openhands_instructions
        repo_names = {a.name for a in repo_agents}
        assert 'repo' in repo_names
        assert 'repo_legacy' in repo_names

    finally:
        close_test_runtime(runtime)


def test_load_microagents_with_missing_files(temp_dir, runtime_cls, run_as_openhands):
    """Test loading microagents when some files are missing."""
    # Create only repo.md, no other files
    microagents_dir = Path(temp_dir) / '.openhands' / 'microagents'
    microagents_dir.mkdir(parents=True, exist_ok=True)

    repo_agent = """---
name: test_repo_agent
type: repo
version: 1.0.0
agent: CodeActAgent
---

# Test Repository Agent

Repository-specific test instructions.
"""
    (microagents_dir / 'repo.md').write_text(repo_agent)

    runtime, config = create_runtime_and_config(temp_dir, runtime_cls, run_as_openhands)
    try:
        # Load microagents
        loaded_agents = runtime.get_microagents_from_selected_repo(None)

        # Verify only repo agent is loaded
        knowledge_agents = [
            a for a in loaded_agents if isinstance(a, KnowledgeMicroagent)
        ]
        repo_agents = [a for a in loaded_agents if isinstance(a, RepoMicroagent)]

        assert len(knowledge_agents) == 0
        assert len(repo_agents) == 1

        agent = repo_agents[0]
        assert agent.name == 'repo'

    finally:
<<<<<<< HEAD
        close_test_runtime(runtime)
=======
        _close_test_runtime(runtime)


def test_default_tools_microagent_exists():
    """Test that the default-tools microagent exists in the global microagents directory."""
    # Get the path to the global microagents directory
    import openhands

    project_root = os.path.dirname(openhands.__file__)
    parent_dir = os.path.dirname(project_root)
    microagents_dir = os.path.join(parent_dir, 'microagents')

    # Check that the default-tools.md file exists
    default_tools_path = os.path.join(microagents_dir, 'default-tools.md')
    assert os.path.exists(default_tools_path), (
        f'default-tools.md not found at {default_tools_path}'
    )

    # Read the file and check its content
    with open(default_tools_path, 'r') as f:
        content = f.read()

    # Verify it's a repo microagent (always activated)
    assert 'type: repo' in content, 'default-tools.md should be a repo microagent'

    # Verify it has the fetch tool configured
    assert 'name: "fetch"' in content, 'default-tools.md should have a fetch tool'
    assert 'command: "uvx"' in content, 'default-tools.md should use uvx command'
    assert 'args: ["mcp-server-fetch"]' in content, (
        'default-tools.md should use mcp-server-fetch'
    )


@pytest.mark.asyncio
async def test_add_mcp_tools_from_microagents():
    """Test that add_mcp_tools_to_agent adds tools from microagents."""
    # Import ActionExecutionClient for mocking
    from openhands.runtime.impl.action_execution.action_execution_client import (
        ActionExecutionClient,
    )

    # Create mock objects
    mock_agent = MagicMock()
    mock_runtime = MagicMock(spec=ActionExecutionClient)
    mock_memory = MagicMock()
    mock_mcp_config = MCPConfig()

    # Configure the mock memory to return a microagent MCP config
    mock_stdio_server = MCPStdioServerConfig(
        name='test-tool', command='test-command', args=['test-arg1', 'test-arg2']
    )
    mock_microagent_mcp_config = MCPConfig(stdio_servers=[mock_stdio_server])
    mock_memory.get_microagent_mcp_tools.return_value = [mock_microagent_mcp_config]

    # Configure the mock runtime
    mock_runtime.runtime_initialized = True
    mock_runtime.get_updated_mcp_config.return_value = mock_microagent_mcp_config

    # Mock the fetch_mcp_tools_from_config function to return a mock tool
    mock_tool = {
        'type': 'function',
        'function': {
            'name': 'test-tool',
            'description': 'Test tool description',
            'parameters': {},
        },
    }

    with patch(
        'openhands.mcp.utils.fetch_mcp_tools_from_config',
        new=AsyncMock(return_value=[mock_tool]),
    ):
        # Call the function
        await add_mcp_tools_to_agent(
            mock_agent, mock_runtime, mock_memory, mock_mcp_config
        )

        # Verify that the memory's get_microagent_mcp_tools was called
        mock_memory.get_microagent_mcp_tools.assert_called_once()

        # Verify that the runtime's get_updated_mcp_config was called with the extra stdio servers
        mock_runtime.get_updated_mcp_config.assert_called_once()
        args, kwargs = mock_runtime.get_updated_mcp_config.call_args
        assert len(args) == 1
        assert len(args[0]) == 1
        assert args[0][0].name == 'test-tool'

        # Verify that the agent's set_mcp_tools was called with the mock tool
        mock_agent.set_mcp_tools.assert_called_once_with([mock_tool])
>>>>>>> 2dc7b37f
<|MERGE_RESOLUTION|>--- conflicted
+++ resolved
@@ -170,10 +170,7 @@
         assert agent.name == 'repo'
 
     finally:
-<<<<<<< HEAD
         close_test_runtime(runtime)
-=======
-        _close_test_runtime(runtime)
 
 
 def test_default_tools_microagent_exists():
@@ -261,5 +258,4 @@
         assert args[0][0].name == 'test-tool'
 
         # Verify that the agent's set_mcp_tools was called with the mock tool
-        mock_agent.set_mcp_tools.assert_called_once_with([mock_tool])
->>>>>>> 2dc7b37f
+        mock_agent.set_mcp_tools.assert_called_once_with([mock_tool])