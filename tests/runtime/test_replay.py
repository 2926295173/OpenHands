--- conflicted
+++ resolved
@@ -34,16 +34,11 @@
     A simple replay test that involves simple terminal operations and edits
     (creating a simple 2048 game), using the default agent
     """
-<<<<<<< HEAD
     runtime, config = create_runtime_and_config(temp_dir, runtime_cls, run_as_openhands)
-    config.replay_trajectory_path = './tests/runtime/trajs/basic.json'
-=======
-    runtime, config = _load_runtime(temp_dir, runtime_cls, run_as_openhands)
     config.replay_trajectory_path = str(
         (Path(__file__).parent / 'trajs' / 'basic.json').resolve()
     )
     config.security.confirmation_mode = False
->>>>>>> 8cc03999
 
     state: State | None = asyncio.run(
         run_controller(
@@ -98,16 +93,11 @@
     look like: the following events would still be replayed even though they are
     meaningless.
     """
-<<<<<<< HEAD
     runtime, config = create_runtime_and_config(temp_dir, runtime_cls, run_as_openhands)
-    config.replay_trajectory_path = './tests/runtime/trajs/wrong_initial_state.json'
-=======
-    runtime, config = _load_runtime(temp_dir, runtime_cls, run_as_openhands)
     config.replay_trajectory_path = str(
         (Path(__file__).parent / 'trajs' / 'wrong_initial_state.json').resolve()
     )
     config.security.confirmation_mode = False
->>>>>>> 8cc03999
 
     state: State | None = asyncio.run(
         run_controller(
