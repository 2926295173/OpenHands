import os
import random
import shutil
import stat
import time

import pytest
from pytest import TempPathFactory

from openhands.core.config import MCPConfig, OpenHandsConfig, load_openhands_config
from openhands.core.logger import openhands_logger as logger
from openhands.events import EventStream
from openhands.runtime.base import Runtime
from openhands.runtime.impl.cli.cli_runtime import CLIRuntime
from openhands.runtime.impl.daytona.daytona_runtime import DaytonaRuntime
from openhands.runtime.impl.docker.docker_runtime import DockerRuntime
from openhands.runtime.impl.local.local_runtime import LocalRuntime
from openhands.runtime.impl.remote.remote_runtime import RemoteRuntime
from openhands.runtime.impl.runloop.runloop_runtime import RunloopRuntime
from openhands.runtime.plugins import AgentSkillsRequirement, JupyterRequirement
from openhands.storage import get_file_store
from openhands.utils.async_utils import call_async_from_sync

TEST_IN_CI = os.getenv('TEST_IN_CI', 'False').lower() in ['true', '1', 'yes']
TEST_RUNTIME = os.getenv('TEST_RUNTIME', 'docker').lower()
RUN_AS_OPENHANDS = os.getenv('RUN_AS_OPENHANDS', 'True').lower() in ['true', '1', 'yes']
test_mount_path = ''
project_dir = os.path.dirname(
    os.path.dirname(os.path.dirname(os.path.abspath(__file__)))
)
sandbox_test_folder = '/workspace'


def _get_runtime_sid(runtime: Runtime) -> str:
    logger.debug(f'\nruntime.conversation_id: {runtime.conversation_id}')
    return runtime.conversation_id


def _get_host_folder(runtime: Runtime) -> str:
    return runtime.config.workspace_mount_path


def _remove_folder(folder: str) -> bool:
    success = False
    if folder and os.path.isdir(folder):
        try:
            os.rmdir(folder)
            success = True
        except OSError:
            try:
                shutil.rmtree(folder)
                success = True
            except OSError:
                pass
        logger.debug(f'\nCleanup: `{folder}`: ' + ('[OK]' if success else '[FAILED]'))
    return success


def _close_test_runtime(runtime: Runtime) -> None:
    if isinstance(runtime, DockerRuntime):
        runtime.close(rm_all_containers=False)
    else:
        runtime.close()
    time.sleep(1)


def _reset_cwd() -> None:
    global project_dir
    # Try to change back to project directory
    try:
        os.chdir(project_dir)
        logger.info(f'Changed back to project directory `{project_dir}')
    except Exception as e:
        logger.error(f'Failed to change back to project directory: {e}')


# *****************************************************************************
# *****************************************************************************


@pytest.fixture(autouse=True)
def print_method_name(request):
    print(
        '\n\n########################################################################'
    )
    print(f'Running test: {request.node.name}')
    print(
        '########################################################################\n\n'
    )


@pytest.fixture
def temp_dir(tmp_path_factory: TempPathFactory, request) -> str:
    """Creates a unique temporary directory.

    Upon finalization, the temporary directory and its content is removed.
    The cleanup function is also called upon KeyboardInterrupt.

    Parameters:
    - tmp_path_factory (TempPathFactory): A TempPathFactory class

    Returns:
    - str: The temporary directory path that was created
    """
    temp_dir = tmp_path_factory.mktemp(
        'rt_' + str(random.randint(100000, 999999)), numbered=False
    )

    logger.info(f'\n*** {request.node.name}\n>> temp folder: {temp_dir}\n')

    # Set permissions to ensure the directory is writable and deletable
    os.chmod(temp_dir, stat.S_IRWXU | stat.S_IRWXG | stat.S_IRWXO)  # 0777 permissions

    def cleanup():
        global project_dir
        os.chdir(project_dir)
        _remove_folder(temp_dir)

    request.addfinalizer(cleanup)

    return str(temp_dir)


# Depending on TEST_RUNTIME, feed the appropriate box class(es) to the test.
def get_runtime_classes() -> list[type[Runtime]]:
    runtime = TEST_RUNTIME
    if runtime.lower() == 'docker' or runtime.lower() == 'eventstream':
        return [DockerRuntime]
    elif runtime.lower() == 'local':
        return [LocalRuntime]
    elif runtime.lower() == 'remote':
        return [RemoteRuntime]
    elif runtime.lower() == 'runloop':
        return [RunloopRuntime]
    elif runtime.lower() == 'daytona':
        return [DaytonaRuntime]
    elif runtime.lower() == 'cli':
        return [CLIRuntime]
    else:
        raise ValueError(f'Invalid runtime: {runtime}')


def get_run_as_openhands() -> list[bool]:
    print(
        '\n\n########################################################################'
    )
    print('USER: ' + 'openhands' if RUN_AS_OPENHANDS else 'root')
    print(
        '########################################################################\n\n'
    )
    return [RUN_AS_OPENHANDS]


@pytest.fixture(scope='module')  # for xdist
def runtime_setup_module():
    _reset_cwd()
    yield
    _reset_cwd()


@pytest.fixture(scope='session')  # not for xdist
def runtime_setup_session():
    _reset_cwd()
    yield
    _reset_cwd()


# This assures that all tests run together per runtime, not alternating between them,
# which cause errors (especially outside GitHub actions).
@pytest.fixture(scope='module', params=get_runtime_classes())
def runtime_cls(request):
    time.sleep(1)
    return request.param


# TODO: We will change this to `run_as_user` when `ServerRuntime` is deprecated.
# since `DockerRuntime` supports running as an arbitrary user.
@pytest.fixture(scope='module', params=get_run_as_openhands())
def run_as_openhands(request):
    time.sleep(1)
    return request.param


@pytest.fixture(scope='module', params=None)
def base_container_image(request):
    time.sleep(1)
    env_image = os.environ.get('SANDBOX_BASE_CONTAINER_IMAGE')
    if env_image:
        request.param = env_image
    else:
        if not hasattr(request, 'param'):  # prevent runtime AttributeError
            request.param = None
        if request.param is None and hasattr(request.config, 'sandbox'):
            try:
                request.param = request.config.sandbox.getoption(
                    '--base_container_image'
                )
            except ValueError:
                request.param = None
        if request.param is None:
            request.param = pytest.param(
                'nikolaik/python-nodejs:python3.12-nodejs22',
                'golang:1.23-bookworm',
            )
    print(f'Container image: {request.param}')
    return request.param


def _load_runtime(
    temp_dir,
    runtime_cls,
    run_as_openhands: bool = True,
    enable_auto_lint: bool = False,
    base_container_image: str | None = None,
    browsergym_eval_env: str | None = None,
    use_workspace: bool | None = None,
    force_rebuild_runtime: bool = False,
    runtime_startup_env_vars: dict[str, str] | None = None,
    docker_runtime_kwargs: dict[str, str] | None = None,
    override_mcp_config: MCPConfig | None = None,
<<<<<<< HEAD
) -> tuple[Runtime, AppConfig]:
    conversation_id = 'rt_' + str(random.randint(100000, 999999))
=======
) -> tuple[Runtime, OpenHandsConfig]:
    sid = 'rt_' + str(random.randint(100000, 999999))
>>>>>>> 205f0234

    # AgentSkills need to be initialized **before** Jupyter
    # otherwise Jupyter will not access the proper dependencies installed by AgentSkills
    plugins = [AgentSkillsRequirement(), JupyterRequirement()]

    config = load_openhands_config()
    config.run_as_openhands = run_as_openhands
    config.sandbox.force_rebuild_runtime = force_rebuild_runtime
    config.sandbox.keep_runtime_alive = False
    config.sandbox.docker_runtime_kwargs = docker_runtime_kwargs
    # Folder where all tests create their own folder
    global test_mount_path
    if use_workspace:
        test_mount_path = os.path.join(config.workspace_base, 'rt')
    elif temp_dir is not None:
        test_mount_path = temp_dir
    else:
        test_mount_path = None
    config.workspace_base = test_mount_path
    config.workspace_mount_path = test_mount_path

    # Mounting folder specific for this test inside the sandbox
    config.workspace_mount_path_in_sandbox = f'{sandbox_test_folder}'
    print('\nPaths used:')
    print(f'use_host_network: {config.sandbox.use_host_network}')
    print(f'workspace_base: {config.workspace_base}')
    print(f'workspace_mount_path: {config.workspace_mount_path}')
    print(
        f'workspace_mount_path_in_sandbox: {config.workspace_mount_path_in_sandbox}\n'
    )

    config.sandbox.browsergym_eval_env = browsergym_eval_env
    config.sandbox.enable_auto_lint = enable_auto_lint
    if runtime_startup_env_vars is not None:
        config.sandbox.runtime_startup_env_vars = runtime_startup_env_vars

    if base_container_image is not None:
        config.sandbox.base_container_image = base_container_image
        config.sandbox.runtime_container_image = None

    if override_mcp_config is not None:
        config.mcp = override_mcp_config

    file_store = get_file_store(config.file_store, config.file_store_path)
    event_stream = EventStream(conversation_id, file_store)

    runtime = runtime_cls(
        config=config,
        event_stream=event_stream,
        conversation_id=conversation_id,
        plugins=plugins,
    )

    # For CLIRuntime, the tests' assertions should be based on the physical workspace path,
    # not the logical "/workspace". So, we adjust config.workspace_mount_path_in_sandbox
    # to reflect the actual physical path used by CLIRuntime's OHEditor.
    if isinstance(runtime, CLIRuntime):
        config.workspace_mount_path_in_sandbox = str(runtime.workspace_root)
        logger.info(
            f'Adjusted workspace_mount_path_in_sandbox for CLIRuntime to: {config.workspace_mount_path_in_sandbox}'
        )

    call_async_from_sync(runtime.connect)
    time.sleep(2)
    return runtime, config


# Export necessary function
__all__ = [
    '_load_runtime',
    '_get_host_folder',
    '_remove_folder',
]<|MERGE_RESOLUTION|>--- conflicted
+++ resolved
@@ -218,13 +218,8 @@
     runtime_startup_env_vars: dict[str, str] | None = None,
     docker_runtime_kwargs: dict[str, str] | None = None,
     override_mcp_config: MCPConfig | None = None,
-<<<<<<< HEAD
-) -> tuple[Runtime, AppConfig]:
+) -> tuple[Runtime, OpenHandsConfig]:
     conversation_id = 'rt_' + str(random.randint(100000, 999999))
-=======
-) -> tuple[Runtime, OpenHandsConfig]:
-    sid = 'rt_' + str(random.randint(100000, 999999))
->>>>>>> 205f0234
 
     # AgentSkills need to be initialized **before** Jupyter
     # otherwise Jupyter will not access the proper dependencies installed by AgentSkills
