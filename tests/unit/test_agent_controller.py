--- conflicted
+++ resolved
@@ -180,7 +180,6 @@
 
 
 @pytest.mark.asyncio
-<<<<<<< HEAD
 async def test_runtime_error_handling(mock_agent, mock_event_stream):
     """Test that runtime errors are handled properly with retry mechanism."""
     # Create a controller
@@ -262,22 +261,11 @@
     controller = AgentController(
         agent=mock_agent,
         event_stream=mock_event_stream,
-=======
-async def test_react_to_content_policy_violation(
-    mock_agent, mock_event_stream, mock_status_callback
-):
-    """Test that the controller properly handles content policy violations from the LLM."""
-    controller = AgentController(
-        agent=mock_agent,
-        event_stream=mock_event_stream,
-        status_callback=mock_status_callback,
->>>>>>> 5fa01ed2
         max_iterations=10,
         sid='test',
         confirmation_mode=False,
         headless_mode=True,
     )
-<<<<<<< HEAD
 
     # Mock the _step method to raise a runtime error
     controller._step = AsyncMock(
@@ -289,6 +277,22 @@
     # Call the _step_with_exception_handling method
     await controller._step_with_exception_handling()
 
+
+@pytest.mark.asyncio
+async def test_react_to_content_policy_violation(
+    mock_agent, mock_event_stream, mock_status_callback
+):
+    """Test that the controller properly handles content policy violations from the LLM."""
+    controller = AgentController(
+        agent=mock_agent,
+        event_stream=mock_event_stream,
+        status_callback=mock_status_callback,
+        max_iterations=10,
+        sid='test',
+        confirmation_mode=False,
+        headless_mode=True,
+    )
+
     # Verify that an error observation was added to the event stream
     mock_event_stream.add_event.assert_called_once()
     args, kwargs = mock_event_stream.add_event.call_args
@@ -310,8 +314,6 @@
 @pytest.mark.asyncio
 async def test_run_controller_with_fatal_error(test_event_stream, mock_memory):
     config = AppConfig()
-=======
->>>>>>> 5fa01ed2
 
     controller.state.agent_state = AgentState.RUNNING
 
@@ -1327,12 +1329,6 @@
 
 
 @pytest.mark.asyncio
-<<<<<<< HEAD
-async def test_first_user_message_with_identical_content():
-    """Test that _first_user_message correctly identifies the first user message.
-
-    Even when multiple messages have identical content but different IDs.
-=======
 async def test_condenser_metrics_included(mock_agent, test_event_stream):
     """Test that metrics from the condenser's LLM are included in the action metrics."""
 
@@ -1432,7 +1428,6 @@
 
     This test verifies that messages with identical content but different IDs are properly
     distinguished, and that the result is correctly cached.
->>>>>>> 5fa01ed2
 
     The issue we're checking is that the comparison (action == self._first_user_message())
     should correctly differentiate between messages with the same content but different IDs.
