--- conflicted
+++ resolved
@@ -6,13 +6,8 @@
 from openhands.core.message_utils import (
     get_action_message,
     get_observation_message,
-<<<<<<< HEAD
-    get_single_tokens_usage_for_event,
-    get_tokens_usage_for_event_id,
-=======
     get_token_usage_for_event,
     get_token_usage_for_event_id,
->>>>>>> 2d2dbf15
 )
 from openhands.events.action import (
     AgentFinishAction,
@@ -31,11 +26,7 @@
 from openhands.events.observation.files import FileEditObservation, FileReadObservation
 from openhands.events.observation.reject import UserRejectObservation
 from openhands.events.tool import ToolCallMetadata
-<<<<<<< HEAD
-from openhands.llm.metrics import Metrics, TokensUsage
-=======
 from openhands.llm.metrics import Metrics, TokenUsage
->>>>>>> 2d2dbf15
 
 
 def test_cmd_output_observation_message():
@@ -286,17 +277,10 @@
     assert 'Initial thought\nTask completed' in result.content[0].text
 
 
-<<<<<<< HEAD
-def test_get_single_tokens_usage_for_event():
-    """Test that we get the single matching usage record (if any) based on the event's model_response.id."""
-    metrics = Metrics(model_name='test-model')
-    usage_record = TokensUsage(
-=======
 def test_get_token_usage_for_event():
     """Test that we get the single matching usage record (if any) based on the event's model_response.id."""
     metrics = Metrics(model_name='test-model')
     usage_record = TokenUsage(
->>>>>>> 2d2dbf15
         model='test-model',
         prompt_tokens=10,
         completion_tokens=5,
@@ -304,11 +288,7 @@
         cache_write_tokens=1,
         response_id='test-response-id',
     )
-<<<<<<< HEAD
-    metrics.add_tokens_usage(
-=======
     metrics.add_token_usage(
->>>>>>> 2d2dbf15
         prompt_tokens=usage_record.prompt_tokens,
         completion_tokens=usage_record.completion_tokens,
         cache_read_tokens=usage_record.cache_read_tokens,
@@ -329,49 +309,29 @@
     )
 
     # We should find that usage record
-<<<<<<< HEAD
-    found = get_single_tokens_usage_for_event(event, metrics)
-=======
     found = get_token_usage_for_event(event, metrics)
->>>>>>> 2d2dbf15
     assert found is not None
     assert found.prompt_tokens == 10
     assert found.response_id == 'test-response-id'
 
     # If we change the event's response ID, we won't find anything
     mock_tool_call_metadata.model_response.id = 'some-other-id'
-<<<<<<< HEAD
-    found2 = get_single_tokens_usage_for_event(event, metrics)
-=======
     found2 = get_token_usage_for_event(event, metrics)
->>>>>>> 2d2dbf15
     assert found2 is None
 
     # If the event has no tool_call_metadata, also returns None
     event._tool_call_metadata = None
-<<<<<<< HEAD
-    found3 = get_single_tokens_usage_for_event(event, metrics)
-    assert found3 is None
-
-
-def test_get_tokens_usage_for_event_id():
-=======
     found3 = get_token_usage_for_event(event, metrics)
     assert found3 is None
 
 
 def test_get_token_usage_for_event_id():
->>>>>>> 2d2dbf15
     """
     Test that we search backward from the event with the given id,
     finding the first usage record that matches a response_id in that or previous events.
     """
     metrics = Metrics(model_name='test-model')
-<<<<<<< HEAD
-    usage_1 = TokensUsage(
-=======
     usage_1 = TokenUsage(
->>>>>>> 2d2dbf15
         model='test-model',
         prompt_tokens=12,
         completion_tokens=3,
@@ -379,11 +339,7 @@
         cache_write_tokens=5,
         response_id='resp-1',
     )
-<<<<<<< HEAD
-    usage_2 = TokensUsage(
-=======
     usage_2 = TokenUsage(
->>>>>>> 2d2dbf15
         model='test-model',
         prompt_tokens=7,
         completion_tokens=2,
@@ -391,13 +347,8 @@
         cache_write_tokens=3,
         response_id='resp-2',
     )
-<<<<<<< HEAD
-    metrics._tokens_usages.append(usage_1)
-    metrics._tokens_usages.append(usage_2)
-=======
     metrics._token_usages.append(usage_1)
     metrics._token_usages.append(usage_2)
->>>>>>> 2d2dbf15
 
     # Build a list of events
     events = []
@@ -422,27 +373,15 @@
         events.append(e)
 
     # If we ask for event_id=3, we find usage_2 immediately
-<<<<<<< HEAD
-    found_3 = get_tokens_usage_for_event_id(events, 3, metrics)
-=======
     found_3 = get_token_usage_for_event_id(events, 3, metrics)
->>>>>>> 2d2dbf15
     assert found_3 is not None
     assert found_3.response_id == 'resp-2'
 
     # If we ask for event_id=2, no usage in event2, so we check event1 -> usage_1 found
-<<<<<<< HEAD
-    found_2 = get_tokens_usage_for_event_id(events, 2, metrics)
-=======
     found_2 = get_token_usage_for_event_id(events, 2, metrics)
->>>>>>> 2d2dbf15
     assert found_2 is not None
     assert found_2.response_id == 'resp-1'
 
     # If we ask for event_id=0, no usage in event0 or earlier, so return None
-<<<<<<< HEAD
-    found_0 = get_tokens_usage_for_event_id(events, 0, metrics)
-=======
     found_0 = get_token_usage_for_event_id(events, 0, metrics)
->>>>>>> 2d2dbf15
     assert found_0 is None