import asyncio
import os
import shutil
import time
from unittest.mock import MagicMock, patch

import pytest

from openhands.controller.agent import Agent
from openhands.core.config import AppConfig
from openhands.core.main import run_controller
from openhands.core.schema.agent import AgentState
from openhands.events.action.agent import RecallAction
from openhands.events.action.message import MessageAction, SystemMessageAction
from openhands.events.event import EventSource
from openhands.events.observation.agent import (
    RecallObservation,
    RecallType,
)
from openhands.events.stream import EventStream
from openhands.llm import LLM
from openhands.llm.metrics import Metrics
from openhands.memory.memory import Memory
from openhands.runtime.base import Runtime
from openhands.storage.memory import InMemoryFileStore


@pytest.fixture
def file_store():
    """Create a temporary file store for testing."""
    return InMemoryFileStore({})


@pytest.fixture
def event_stream(file_store):
    """Create a test event stream."""
    return EventStream(sid='test_sid', file_store=file_store)


@pytest.fixture
def memory(event_stream):
    """Create a test memory instance."""
    loop = asyncio.new_event_loop()
    asyncio.set_event_loop(loop)
    memory = Memory(event_stream, 'test_sid')
    yield memory
    loop.close()


@pytest.fixture
def prompt_dir(tmp_path):
    # Copy contents from "openhands/agenthub/codeact_agent" to the temp directory
    shutil.copytree(
        'openhands/agenthub/codeact_agent/prompts', tmp_path, dirs_exist_ok=True
    )

    # Return the temporary directory path
    return tmp_path


@pytest.fixture
def mock_agent():
    # Create a dummy agent for the controller
    agent = MagicMock(spec=Agent)
    agent.llm = MagicMock(spec=LLM)
    agent.llm.metrics = Metrics()
    agent.llm.config = AppConfig().get_llm_config()

    # Add a proper system message mock
<<<<<<< HEAD
    from openhands.events.action.message import SystemMessageAction

=======
>>>>>>> b452fe27
    system_message = SystemMessageAction(content='Test system message')
    system_message._source = EventSource.AGENT
    system_message._id = -1  # Set invalid ID to avoid the ID check
    agent.get_system_message.return_value = system_message


@pytest.mark.asyncio
async def test_memory_on_event_exception_handling(memory, event_stream, mock_agent):
    """Test that exceptions in Memory.on_event are properly handled via status callback."""
<<<<<<< HEAD

=======
>>>>>>> b452fe27
    # Create a mock runtime
    runtime = MagicMock(spec=Runtime)
    runtime.event_stream = event_stream

    # Mock Memory method to raise an exception
    with patch.object(
        memory, '_on_workspace_context_recall', side_effect=Exception('Test error')
    ):
        state = await run_controller(
            config=AppConfig(),
            initial_user_action=MessageAction(content='Test message'),
            runtime=runtime,
            sid='test',
            agent=mock_agent,
            fake_user_response_fn=lambda _: 'repeat',
            memory=memory,
        )

        # Verify that the controller's last error was set
        assert state.iteration == 0
        assert state.agent_state == AgentState.ERROR
        assert state.last_error == 'Error: Exception'


@pytest.mark.asyncio
async def test_memory_on_workspace_context_recall_exception_handling(
    memory, event_stream, mock_agent
):
    """Test that exceptions in Memory._on_workspace_context_recall are properly handled via status callback."""
<<<<<<< HEAD

=======
>>>>>>> b452fe27
    # Create a mock runtime
    runtime = MagicMock(spec=Runtime)
    runtime.event_stream = event_stream

    # Mock Memory._on_workspace_context_recall to raise an exception
    with patch.object(
        memory,
        '_find_microagent_knowledge',
        side_effect=Exception('Test error from _find_microagent_knowledge'),
    ):
        state = await run_controller(
            config=AppConfig(),
            initial_user_action=MessageAction(content='Test message'),
            runtime=runtime,
            sid='test',
            agent=mock_agent,
            fake_user_response_fn=lambda _: 'repeat',
            memory=memory,
        )

        # Verify that the controller's last error was set
        assert state.iteration == 0
        assert state.agent_state == AgentState.ERROR
        assert state.last_error == 'Error: Exception'


@pytest.mark.asyncio
async def test_memory_with_microagents():
    """Test that Memory loads microagents from the global directory and processes microagent actions.

    This test verifies that:
    1. Memory loads microagents from the global GLOBAL_MICROAGENTS_DIR
    2. When a microagent action with a trigger word is processed, a RecallObservation is created
    """
    # Create a mock event stream
    event_stream = MagicMock(spec=EventStream)

    # Initialize Memory to use the global microagents dir
    memory = Memory(
        event_stream=event_stream,
        sid='test-session',
    )

    # Verify microagents were loaded - at least one microagent should be loaded
    # from the global directory that's in the repo
    assert len(memory.knowledge_microagents) > 0

    # We know 'flarglebargle' exists in the global directory
    assert 'flarglebargle' in memory.knowledge_microagents

    # Create a microagent action with the trigger word
    microagent_action = RecallAction(
        query='Hello, flarglebargle!', recall_type=RecallType.KNOWLEDGE
    )

    # Set the source to USER
    microagent_action._source = EventSource.USER  # type: ignore[attr-defined]

    # Mock the event_stream.add_event method
    added_events = []

    def original_add_event(event, source):
        added_events.append((event, source))

    event_stream.add_event = original_add_event

    # Add the microagent action to the event stream
    event_stream.add_event(microagent_action, EventSource.USER)

    # Clear the events list to only capture new events
    added_events.clear()

    # Process the microagent action
    await memory._on_event(microagent_action)

    # Verify a RecallObservation was added to the event stream
    assert len(added_events) == 1
    observation, source = added_events[0]
    assert isinstance(observation, RecallObservation)
    assert source == EventSource.ENVIRONMENT
    assert observation.recall_type == RecallType.KNOWLEDGE
    assert len(observation.microagent_knowledge) == 1
    assert observation.microagent_knowledge[0].name == 'flarglebargle'
    assert observation.microagent_knowledge[0].trigger == 'flarglebargle'
    assert 'magic word' in observation.microagent_knowledge[0].content


def test_memory_repository_info(prompt_dir, file_store):
    """Test that Memory adds repository info to RecallObservations."""
    # real event stream
    event_stream = EventStream(sid='test-session', file_store=file_store)

    # Create a test repo microagent first
    repo_microagent_name = 'test_repo_microagent'
    repo_microagent_content = """---
name: test_repo
type: repo
agent: CodeActAgent
---

REPOSITORY INSTRUCTIONS: This is a test repository.
"""

    # Create a temporary repo microagent file
    os.makedirs(os.path.join(prompt_dir, 'micro'), exist_ok=True)
    with open(
        os.path.join(prompt_dir, 'micro', f'{repo_microagent_name}.md'), 'w'
    ) as f:
        f.write(repo_microagent_content)

    # Patch the global microagents directory to use our test directory
    test_microagents_dir = os.path.join(prompt_dir, 'micro')
    with patch('openhands.memory.memory.GLOBAL_MICROAGENTS_DIR', test_microagents_dir):
        # Initialize Memory
        memory = Memory(
            event_stream=event_stream,
            sid='test-session',
        )

        # Set repository info
        memory.set_repository_info('owner/repo', '/workspace/repo')

        # Create and add the first user message
        user_message = MessageAction(content='First user message')
        user_message._source = EventSource.USER  # type: ignore[attr-defined]
        event_stream.add_event(user_message, EventSource.USER)

        # Create and add the microagent action
        microagent_action = RecallAction(
            query='First user message', recall_type=RecallType.WORKSPACE_CONTEXT
        )
        microagent_action._source = EventSource.USER  # type: ignore[attr-defined]
        event_stream.add_event(microagent_action, EventSource.USER)

        # Give it a little time to process
        time.sleep(0.3)

        # Get all events from the stream
        events = list(event_stream.get_events())

        # Find the RecallObservation event
        microagent_obs_events = [
            event for event in events if isinstance(event, RecallObservation)
        ]

        # We should have at least one RecallObservation
        assert len(microagent_obs_events) > 0

        # Get the first RecallObservation
        observation = microagent_obs_events[0]
        assert observation.recall_type == RecallType.WORKSPACE_CONTEXT
        assert observation.repo_name == 'owner/repo'
        assert observation.repo_directory == '/workspace/repo'
        assert 'This is a test repository' in observation.repo_instructions

    # Clean up
    os.remove(os.path.join(prompt_dir, 'micro', f'{repo_microagent_name}.md'))


@pytest.mark.asyncio
async def test_memory_with_agent_microagents():
    """Test that Memory processes microagent based on trigger words from agent messages."""
    # Create a mock event stream
    event_stream = MagicMock(spec=EventStream)

    # Initialize Memory to use the global microagents dir
    memory = Memory(
        event_stream=event_stream,
        sid='test-session',
    )

    # Verify microagents were loaded - at least one microagent should be loaded
    # from the global directory that's in the repo
    assert len(memory.knowledge_microagents) > 0

    # We know 'flarglebargle' exists in the global directory
    assert 'flarglebargle' in memory.knowledge_microagents

    # Create a microagent action with the trigger word
    microagent_action = RecallAction(
        query='Hello, flarglebargle!', recall_type=RecallType.KNOWLEDGE
    )

    # Set the source to AGENT
    microagent_action._source = EventSource.AGENT  # type: ignore[attr-defined]

    # Mock the event_stream.add_event method
    added_events = []

    def original_add_event(event, source):
        added_events.append((event, source))

    event_stream.add_event = original_add_event

    # Add the microagent action to the event stream
    event_stream.add_event(microagent_action, EventSource.AGENT)

    # Clear the events list to only capture new events
    added_events.clear()

    # Process the microagent action
    await memory._on_event(microagent_action)

    # Verify a RecallObservation was added to the event stream
    assert len(added_events) == 1
    observation, source = added_events[0]
    assert isinstance(observation, RecallObservation)
    assert source == EventSource.ENVIRONMENT
    assert observation.recall_type == RecallType.KNOWLEDGE
    assert len(observation.microagent_knowledge) == 1
    assert observation.microagent_knowledge[0].name == 'flarglebargle'
    assert observation.microagent_knowledge[0].trigger == 'flarglebargle'
    assert 'magic word' in observation.microagent_knowledge[0].content


def test_memory_multiple_repo_microagents(prompt_dir, file_store):
    """Test that Memory loads and concatenates multiple repo microagents correctly."""
    # Create real event stream
    event_stream = EventStream(sid='test-session', file_store=file_store)

    # Create two test repo microagents
    repo_microagent1_name = 'test_repo_microagent1'
    repo_microagent1_content = """---
REPOSITORY INSTRUCTIONS: This is the first test repository.
"""

    repo_microagent2_name = 'test_repo_microagent2'
    repo_microagent2_content = """---
name: test_repo2
type: repo
agent: CodeActAgent
---

REPOSITORY INSTRUCTIONS: This is the second test repository.
"""

    # Create temporary repo microagent files
    os.makedirs(os.path.join(prompt_dir, 'micro'), exist_ok=True)
    with open(
        os.path.join(prompt_dir, 'micro', f'{repo_microagent1_name}.md'), 'w'
    ) as f:
        f.write(repo_microagent1_content)

    with open(
        os.path.join(prompt_dir, 'micro', f'{repo_microagent2_name}.md'), 'w'
    ) as f:
        f.write(repo_microagent2_content)

    # Patch the global microagents directory to use our test directory
    test_microagents_dir = os.path.join(prompt_dir, 'micro')
    with patch('openhands.memory.memory.GLOBAL_MICROAGENTS_DIR', test_microagents_dir):
        # Initialize Memory
        memory = Memory(
            event_stream=event_stream,
            sid='test-session',
        )

        # Set repository info
        memory.set_repository_info('owner/repo', '/workspace/repo')

        # Create and add the first user message
        user_message = MessageAction(content='First user message')
        user_message._source = EventSource.USER  # type: ignore[attr-defined]
        event_stream.add_event(user_message, EventSource.USER)

        # Create and add the microagent action
        microagent_action = RecallAction(
            query='First user message', recall_type=RecallType.WORKSPACE_CONTEXT
        )
        microagent_action._source = EventSource.USER  # type: ignore[attr-defined]
        event_stream.add_event(microagent_action, EventSource.USER)

        # Give it a little time to process
        time.sleep(0.3)

        # Get all events from the stream
        events = list(event_stream.get_events())

        # Find the RecallObservation event
        microagent_obs_events = [
            event for event in events if isinstance(event, RecallObservation)
        ]

        # We should have one RecallObservation
        assert len(microagent_obs_events) > 0

        # Get the first RecallObservation
        observation = microagent_obs_events[0]
        assert observation.recall_type == RecallType.WORKSPACE_CONTEXT
        assert observation.repo_name == 'owner/repo'
        assert observation.repo_directory == '/workspace/repo'
        assert 'This is the first test repository' in observation.repo_instructions
        assert 'This is the second test repository' in observation.repo_instructions

    # Clean up
    os.remove(os.path.join(prompt_dir, 'micro', f'{repo_microagent1_name}.md'))
    os.remove(os.path.join(prompt_dir, 'micro', f'{repo_microagent2_name}.md'))<|MERGE_RESOLUTION|>--- conflicted
+++ resolved
@@ -67,11 +67,6 @@
     agent.llm.config = AppConfig().get_llm_config()
 
     # Add a proper system message mock
-<<<<<<< HEAD
-    from openhands.events.action.message import SystemMessageAction
-
-=======
->>>>>>> b452fe27
     system_message = SystemMessageAction(content='Test system message')
     system_message._source = EventSource.AGENT
     system_message._id = -1  # Set invalid ID to avoid the ID check
@@ -81,10 +76,6 @@
 @pytest.mark.asyncio
 async def test_memory_on_event_exception_handling(memory, event_stream, mock_agent):
     """Test that exceptions in Memory.on_event are properly handled via status callback."""
-<<<<<<< HEAD
-
-=======
->>>>>>> b452fe27
     # Create a mock runtime
     runtime = MagicMock(spec=Runtime)
     runtime.event_stream = event_stream
@@ -114,10 +105,6 @@
     memory, event_stream, mock_agent
 ):
     """Test that exceptions in Memory._on_workspace_context_recall are properly handled via status callback."""
-<<<<<<< HEAD
-
-=======
->>>>>>> b452fe27
     # Create a mock runtime
     runtime = MagicMock(spec=Runtime)
     runtime.event_stream = event_stream
