--- conflicted
+++ resolved
@@ -11,6 +11,7 @@
 from opendevin.events.action import (
     AgentFinishAction,
 )
+from opendevin.events.observation.delegate import AgentDelegateObservation
 
 workspace_base = os.getenv('WORKSPACE_BASE')
 
@@ -148,17 +149,19 @@
     task = 'Browse localhost:8000, and tell me the ultimate answer to life. Do not ask me for confirmation at any point.'
     final_state: State = asyncio.run(main(task, exit_on_message=True))
     assert final_state.agent_state == AgentState.STOPPED
-<<<<<<< HEAD
 
     # last action
     last_action = final_state.history.get_last_action()
     assert isinstance(last_action, AgentFinishAction)
 
-    # previous to last action
-    previous_action = final_state.history.get_last_action(end_id=last_action.id - 1)
-    assert isinstance(previous_action, MessageAction)
-    assert 'OpenDevin is all you need!' in previous_action.content
-=======
-    assert isinstance(final_state.history[-1][0], AgentFinishAction)
-    assert 'OpenDevin is all you need!' in str(final_state.history)
->>>>>>> 45ce09d7
+    # last observation
+    last_observation = final_state.history.get_last_observation()
+    assert isinstance(last_observation, AgentDelegateObservation)
+    assert 'OpenDevin is all you need!' in last_observation.content
+
+    # previous to last observation
+    previous_observation = final_state.history.get_last_observation(
+        end_id=last_observation.id - 1
+    )
+    assert isinstance(previous_observation, AgentDelegateObservation)
+    assert 'OpenDevin is all you need!' in previous_observation.content