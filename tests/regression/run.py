--- conflicted
+++ resolved
@@ -75,23 +75,16 @@
     temp_dir_ctx = None
 
     if not os.getenv('NO_CLEANUP'):
-<<<<<<< HEAD
-        # Register cleanup function
-        def cleanup_workspace():
-            if workspace_dir.exists():
-                shutil.rmtree(workspace_dir)
 
-        temp_dir_ctx = type('TempDirCtx', (), {'cleanup': cleanup_workspace})()
-=======
-        # Create a cleanup class that mimics TemporaryDirectory
         class WorkspaceCleanup:
             def __init__(self, workspace_path: Path):
                 self.workspace_path = workspace_path
+
             def cleanup(self):
                 if self.workspace_path.exists():
                     shutil.rmtree(self.workspace_path)
+
         temp_dir_ctx = WorkspaceCleanup(workspace_dir)
->>>>>>> 0d6ea950
 
     try:
         # Check if git repo and commit-ish are specified
