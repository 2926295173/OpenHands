[build-system]
build-backend = "poetry.core.masonry.api"
requires = [
  "poetry-core",
]

[tool.poetry]
name = "openhands-ai"
version = "0.39.1"
description = "OpenHands: Code Less, Make More"
authors = [ "OpenHands" ]
license = "MIT"
readme = "README.md"
repository = "https://github.com/All-Hands-AI/OpenHands"
packages = [
  { include = "openhands/**/*" },
  { include = "pyproject.toml", to = "openhands" },
  { include = "poetry.lock", to = "openhands" },
]

[tool.poetry.dependencies]
python = "^3.12,<3.14"
litellm = "^1.60.0, !=1.64.4, !=1.67.*"                                                                   # avoid 1.64.4 (known bug) & 1.67.* (known bug #10272)
aiohttp = ">=3.9.0,!=3.11.13"                                                                             # Pin to avoid yanked version 3.11.13
google-generativeai = "*"                                                                                 # To use litellm with Gemini Pro API
google-api-python-client = "^2.164.0"                                                                     # For Google Sheets API
google-auth-httplib2 = "*"                                                                                # For Google Sheets authentication
google-auth-oauthlib = "*"                                                                                # For Google Sheets OAuth
termcolor = "*"
docker = "*"
fastapi = "*"
toml = "*"
uvicorn = "*"
types-toml = "*"
numpy = "*"
json-repair = "*"
browsergym-core = "0.13.3"                                                                                # integrate browsergym-core as the browsing interface
html2text = "*"
e2b = ">=1.0.5,<1.4.0"
pexpect = "*"
jinja2 = "^3.1.3"
python-multipart = "*"
boto3 = "*"
minio = "^7.2.8"
tenacity = ">=8.5,<10.0"
zope-interface = "7.2"
pathspec = "^0.12.1"
google-cloud-aiplatform = "*"
anthropic = { extras = [ "vertex" ], version = "*" }
tree-sitter = "^0.24.0"
bashlex = "^0.18"
pyjwt = "^2.9.0"
dirhash = "*"
python-frontmatter = "^1.1.0"
python-docx = "*"
PyPDF2 = "*"
python-pptx = "*"
pylatexenc = "*"
tornado = "*"
python-dotenv = "*"
pylcs = "^0.1.1"
whatthepatch = "^1.0.6"
protobuf = "^4.21.6,<5.0.0"                                                                               # chromadb currently fails on 5.0+
opentelemetry-api = "1.25.0"
opentelemetry-exporter-otlp-proto-grpc = "1.25.0"
modal = ">=0.66.26,<0.78.0"
runloop-api-client = "0.32.0"
libtmux = ">=0.37,<0.40"
pygithub = "^2.5.0"
joblib = "*"
openhands-aci = "0.2.14"
python-socketio = "^5.11.4"
redis = ">=5.2,<7.0"
sse-starlette = "^2.1.3"
psutil = "*"
stripe = ">=11.5,<13.0"
ipywidgets = "^8.1.5"
qtconsole = "^5.6.1"
memory-profiler = "^0.61.0"
daytona-sdk = "0.16.1"
python-json-logger = "^3.2.1"
prompt-toolkit = "^3.0.50"
poetry = "^2.1.2"
anyio = "4.9.0"
pythonnet = "*"
fastmcp = "^2.3.3"
mcpm = "1.12.0"

[tool.poetry.group.dev.dependencies]
ruff = "0.11.10"
mypy = "1.15.0"
pre-commit = "4.2.0"
build = "*"
types-setuptools = "*"

[tool.poetry.group.test.dependencies]
pytest = "*"
pytest-cov = "*"
pytest-asyncio = "*"
pytest-forked = "*"
pytest-xdist = "*"
openai = "*"
pandas = "*"
reportlab = "*"
gevent = ">=24.2.1,<26.0.0"

[tool.poetry.group.runtime.dependencies]
jupyterlab = "*"
notebook = "*"
jupyter_kernel_gateway = "*"
flake8 = "*"

<<<<<<< HEAD
[build-system]
build-backend = "poetry.core.masonry.api"
requires = [
  "poetry-core",
]

[tool.poetry-pyinstaller-plugin]
version = "6.13.0"

[tool.poetry-pyinstaller-plugin.scripts]
action-execution-server = { source = "openhands/runtime/action_execution_server.py", type = "onedir", bundle = false }

[tool.autopep8]
# autopep8 fights with mypy on line length issue
ignore = [ "E501" ]

[tool.black]
# prevent black (if installed) from changing single quotes to double quotes
skip-string-normalization = true

[tool.ruff.lint]
select = ["D"]
# ignore warnings for missing docstrings
ignore = ["D1"]

[tool.ruff.lint.pydocstyle]
convention = "google"


=======
>>>>>>> edc43ca6
[tool.poetry.group.evaluation.dependencies]
streamlit = "*"
whatthepatch = "*"
retry = "*"
evaluate = "*"
swebench = "^3.0.8"
visualswebench = { git = "https://github.com/luolin101/Visual-SWE-bench.git" }
swegym = { git = "https://github.com/SWE-Gym/SWE-Bench-Package.git" }
commit0 = "*"
func_timeout = "*"
sympy = "*"
gdown = "*"
matplotlib = "*"
seaborn = "*"
tabulate = "*"
browsergym = "0.13.3"
browsergym-webarena = "0.13.3"
browsergym-miniwob = "0.13.3"
browsergym-visualwebarena = "0.13.3"
boto3-stubs = { extras = [ "s3" ], version = "^1.37.19" }
pyarrow = "20.0.0"                                                             # transitive dependency, pinned here to avoid conflicts
datasets = "*"

[tool.poetry.scripts]
openhands = "openhands.cli.main:main"

[tool.poetry.group.testgeneval.dependencies]
fuzzywuzzy = "^0.18.0"
rouge = "^1.0.1"
python-levenshtein = ">=0.26.1,<0.28.0"
tree-sitter-python = "^0.23.6"

[tool.poetry-dynamic-versioning]
enable = true
style = "semver"

[tool.autopep8]
# autopep8 fights with mypy on line length issue
ignore = [ "E501" ]

[tool.black]
# prevent black (if installed) from changing single quotes to double quotes
skip-string-normalization = true

[tool.ruff]
lint.select = [ "D" ]
# ignore warnings for missing docstrings
lint.ignore = [ "D1" ]
lint.pydocstyle.convention = "google"

[tool.coverage.run]
concurrency = [ "gevent" ]<|MERGE_RESOLUTION|>--- conflicted
+++ resolved
@@ -110,38 +110,12 @@
 jupyter_kernel_gateway = "*"
 flake8 = "*"
 
-<<<<<<< HEAD
-[build-system]
-build-backend = "poetry.core.masonry.api"
-requires = [
-  "poetry-core",
-]
-
 [tool.poetry-pyinstaller-plugin]
 version = "6.13.0"
 
 [tool.poetry-pyinstaller-plugin.scripts]
 action-execution-server = { source = "openhands/runtime/action_execution_server.py", type = "onedir", bundle = false }
 
-[tool.autopep8]
-# autopep8 fights with mypy on line length issue
-ignore = [ "E501" ]
-
-[tool.black]
-# prevent black (if installed) from changing single quotes to double quotes
-skip-string-normalization = true
-
-[tool.ruff.lint]
-select = ["D"]
-# ignore warnings for missing docstrings
-ignore = ["D1"]
-
-[tool.ruff.lint.pydocstyle]
-convention = "google"
-
-
-=======
->>>>>>> edc43ca6
 [tool.poetry.group.evaluation.dependencies]
 streamlit = "*"
 whatthepatch = "*"
