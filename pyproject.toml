--- conflicted
+++ resolved
@@ -19,13 +19,8 @@
 ]
 
 [tool.poetry.dependencies]
-<<<<<<< HEAD
-python = "^3.12"
-litellm = "^1.60.0"
-=======
 python = "^3.12,<3.14"
 litellm = "^1.60.0, !=1.64.4, !=1.67.*"              # avoid 1.64.4 (known bug) & 1.67.* (known bug #10272)
->>>>>>> bf383b48
 aiohttp = ">=3.9.0,!=3.11.13"                        # Pin to avoid yanked version 3.11.13
 google-generativeai = "*"                            # To use litellm with Gemini Pro API
 google-api-python-client = "^2.164.0"                # For Google Sheets API
@@ -107,11 +102,7 @@
 openai = "*"
 pandas = "*"
 reportlab = "*"
-<<<<<<< HEAD
-gevent = "^24.2.1"
-=======
 gevent = ">=24.2.1,<26.0.0"
->>>>>>> bf383b48
 
 [tool.poetry.group.runtime.dependencies]
 jupyterlab = "*"
@@ -138,11 +129,7 @@
 browsergym-miniwob = "0.13.3"
 browsergym-visualwebarena = "0.13.3"
 boto3-stubs = { extras = [ "s3" ], version = "^1.37.19" }
-<<<<<<< HEAD
-pyarrow = "19.0.1"                                                    # transitive dependency, pinned here to avoid conflicts
-=======
 pyarrow = "20.0.0"                                                    # transitive dependency, pinned here to avoid conflicts
->>>>>>> bf383b48
 datasets = "*"
 
 [tool.poetry.scripts]
