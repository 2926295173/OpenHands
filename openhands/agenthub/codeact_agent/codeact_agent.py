--- conflicted
+++ resolved
@@ -7,11 +7,7 @@
 from openhands.controller.state.state import State
 from openhands.core.config import AgentConfig
 from openhands.core.logger import openhands_logger as logger
-<<<<<<< HEAD
-from openhands.core.message import Message
-=======
 from openhands.core.message import Message, TextContent
->>>>>>> 4502b009
 from openhands.events.action import (
     Action,
     AgentFinishAction,
@@ -86,6 +82,9 @@
         # Create a ConversationMemory instance
         self.conversation_memory = ConversationMemory(self.prompt_manager)
 
+        # Create a ConversationMemory instance
+        self.conversation_memory = ConversationMemory(self.prompt_manager)
+
         self.condenser = Condenser.from_config(self.config.condenser)
         logger.debug(f'Using condenser: {self.condenser}')
 
@@ -168,20 +167,19 @@
         messages = self.conversation_memory.process_initial_messages(
             with_caching=self.llm.is_caching_prompt_active()
         )
+        # Use conversation_memory to process events instead of calling events_to_messages directly
+        messages = self.conversation_memory.process_initial_messages(
+            with_caching=self.llm.is_caching_prompt_active()
+        )
 
         # Condense the events from the state.
         events = self.condenser.condensed_history(state)
 
-<<<<<<< HEAD
-        messages = self.conversation_memory.process_events(
-            state=state,
-=======
         logger.debug(
             f'Processing {len(events)} events from a total of {len(state.history)} events'
         )
 
         messages = self.conversation_memory.process_events(
->>>>>>> 4502b009
             condensed_history=events,
             initial_messages=messages,
             max_message_chars=self.llm.config.max_message_chars,
@@ -192,10 +190,7 @@
         messages = self._enhance_messages(messages)
 
         if self.llm.is_caching_prompt_active():
-<<<<<<< HEAD
             # Use conversation_memory to apply caching instead of calling apply_prompt_caching directly
-=======
->>>>>>> 4502b009
             self.conversation_memory.apply_prompt_caching(messages)
 
         return messages
@@ -220,16 +215,6 @@
                 is_first_message_handled = True
                 # compose the first user message with examples
                 self.prompt_manager.add_examples_to_initial_message(msg)
-
-<<<<<<< HEAD
-=======
-                # and/or repo/runtime info
-                if self.config.enable_prompt_extensions:
-                    self.prompt_manager.add_info_to_initial_message(msg)
-
-            # enhance the user message with additional context based on keywords matched
-            if msg.role == 'user':
-                self.prompt_manager.enhance_message(msg)
 
                 # Add double newline between consecutive user messages
                 if prev_role == 'user' and len(msg.content) > 0:
@@ -240,7 +225,6 @@
                             content_item.text = '\n\n' + content_item.text
                             break
 
->>>>>>> 4502b009
             results.append(msg)
             prev_role = msg.role
 
