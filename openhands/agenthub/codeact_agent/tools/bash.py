import sys

from litellm import ChatCompletionToolParam, ChatCompletionToolParamFunctionChunk

from openhands.llm.tool_names import EXECUTE_BASH_TOOL_NAME

_DETAILED_BASH_DESCRIPTION = """Execute a bash command in the terminal within a persistent shell session.

### Command Execution
* One command at a time: You can only execute one bash command at a time. If you need to run multiple commands sequentially, use `&&` or `;` to chain them together.
* Persistent session: Commands execute in a persistent shell session where environment variables, virtual environments, and working directory persist between commands.
* Timeout: Commands have a soft timeout of 120 seconds, once that's reached, you have the option to continue or interrupt the command (see section below for details)

### Running and Interacting with Processes
* Long running commands: For commands that may run indefinitely, run them in the background and redirect output to a file, e.g. `python3 app.py > server.log 2>&1 &`.
* Interact with running process: If a bash command returns exit code `-1`, this means the process is not yet finished. By setting `is_input` to `true`, you can:
  - Send empty `command` to retrieve additional logs
  - Send text (set `command` to the text) to STDIN of the running process
  - Send control commands like `C-c` (Ctrl+C), `C-d` (Ctrl+D), or `C-z` (Ctrl+Z) to interrupt the process

### Best Practices
* Directory verification: Before creating new directories or files, first verify the parent directory exists and is the correct location.
* Directory management: Try to maintain working directory by using absolute paths and avoiding excessive use of `cd`.

### Output Handling
* Output truncation: If the output exceeds a maximum length, it will be truncated before being returned.
"""

_SHORT_BASH_DESCRIPTION = """Execute a bash command in the terminal.
* Long running commands: For commands that may run indefinitely, it should be run in the background and the output should be redirected to a file, e.g. command = `python3 app.py > server.log 2>&1 &`.
* Interact with running process: If a bash command returns exit code `-1`, this means the process is not yet finished. By setting `is_input` to `true`, the assistant can interact with the running process and send empty `command` to retrieve any additional logs, or send additional text (set `command` to the text) to STDIN of the running process, or send command like `C-c` (Ctrl+C), `C-d` (Ctrl+D), `C-z` (Ctrl+Z) to interrupt the process.
* One command at a time: You can only execute one bash command at a time. If you need to run multiple commands sequentially, you can use `&&` or `;` to chain them together."""


def refine_prompt(prompt: str):
    if sys.platform == 'win32':
        return prompt.replace('bash', 'powershell')
    return prompt


def create_cmd_run_tool(
    use_short_description: bool = False,
) -> ChatCompletionToolParam:
    description = _SHORT_BASH_DESCRIPTION if use_short_description else _DETAILED_BASH_DESCRIPTION
    return ChatCompletionToolParam(
        type='function',
        function=ChatCompletionToolParamFunctionChunk(
<<<<<<< HEAD
            name=EXECUTE_BASH_TOOL_NAME,
            description=description,
=======
            name=refine_prompt('execute_bash'),
            description=refine_prompt(description),
>>>>>>> 13ca75c8
            parameters={
                'type': 'object',
                'properties': {
                    'command': {
                        'type': 'string',
                        'description': refine_prompt(
                            'The bash command to execute. Can be empty string to view additional logs when previous exit code is `-1`. Can be `C-c` (Ctrl+C) to interrupt the currently running process. Note: You can only execute one bash command at a time. If you need to run multiple commands sequentially, you can use `&&` or `;` to chain them together.'
                        ),
                    },
                    'is_input': {
                        'type': 'string',
                        'description': refine_prompt(
                            'If True, the command is an input to the running process. If False, the command is a bash command to be executed in the terminal. Default is False.'
                        ),
                        'enum': ['true', 'false'],
                    },
                },
                'required': ['command'],
            },
        ),
    )<|MERGE_RESOLUTION|>--- conflicted
+++ resolved
@@ -45,13 +45,8 @@
     return ChatCompletionToolParam(
         type='function',
         function=ChatCompletionToolParamFunctionChunk(
-<<<<<<< HEAD
             name=EXECUTE_BASH_TOOL_NAME,
-            description=description,
-=======
-            name=refine_prompt('execute_bash'),
             description=refine_prompt(description),
->>>>>>> 13ca75c8
             parameters={
                 'type': 'object',
                 'properties': {
