import asyncio

from openhands.core.config import OpenHandsConfig
from openhands.events.stream import EventStream
from openhands.runtime import get_runtime_cls
from openhands.runtime.base import Runtime
from openhands.security import SecurityAnalyzer, options
from openhands.storage.files import FileStore
from openhands.utils.async_utils import call_sync_from_async


<<<<<<< HEAD
class Conversation:
    conversation_id: str
=======
class ServerConversation:
    sid: str
>>>>>>> 205f0234
    file_store: FileStore
    event_stream: EventStream
    runtime: Runtime
    user_id: str | None

    def __init__(
        self,
<<<<<<< HEAD
        conversation_id: str,
        file_store: FileStore,
        config: AppConfig,
=======
        sid: str,
        file_store: FileStore,
        config: OpenHandsConfig,
>>>>>>> 205f0234
        user_id: str | None,
    ):
        self.conversation_id = conversation_id
        self.config = config
        self.file_store = file_store
        self.user_id = user_id
        self.event_stream = EventStream(conversation_id, file_store, user_id)
        if config.security.security_analyzer:
            self.security_analyzer = options.SecurityAnalyzers.get(
                config.security.security_analyzer, SecurityAnalyzer
            )(self.event_stream)

        runtime_cls = get_runtime_cls(self.config.runtime)
        self.runtime = runtime_cls(
            config=config,
            event_stream=self.event_stream,
            conversation_id=self.conversation_id,
            attach_to_existing=True,
            headless_mode=False,
        )

    async def connect(self) -> None:
        await self.runtime.connect()

    async def disconnect(self) -> None:
        if self.event_stream:
            self.event_stream.close()
        asyncio.create_task(call_sync_from_async(self.runtime.close))<|MERGE_RESOLUTION|>--- conflicted
+++ resolved
@@ -9,13 +9,8 @@
 from openhands.utils.async_utils import call_sync_from_async
 
 
-<<<<<<< HEAD
-class Conversation:
+class ServerConversation:
     conversation_id: str
-=======
-class ServerConversation:
-    sid: str
->>>>>>> 205f0234
     file_store: FileStore
     event_stream: EventStream
     runtime: Runtime
@@ -23,15 +18,9 @@
 
     def __init__(
         self,
-<<<<<<< HEAD
         conversation_id: str,
         file_store: FileStore,
-        config: AppConfig,
-=======
-        sid: str,
-        file_store: FileStore,
         config: OpenHandsConfig,
->>>>>>> 205f0234
         user_id: str | None,
     ):
         self.conversation_id = conversation_id
