--- conflicted
+++ resolved
@@ -158,13 +158,9 @@
             # NOTE: this needs to happen before controller is created
             # so MCP tools can be included into the SystemMessageAction
             if self.runtime and runtime_connected and agent.config.enable_mcp:
-<<<<<<< HEAD
                 await add_mcp_tools_to_agent(
                     agent, self.runtime, self.memory, config.mcp
                 )
-=======
-                await add_mcp_tools_to_agent(agent, self.runtime, self.memory, config)
->>>>>>> 28dbb1fc
 
             if replay_json:
                 initial_message = self._run_replay(
