import asyncio
import json
import time
from logging import LoggerAdapter
from types import MappingProxyType
from typing import Callable, cast

from openhands.controller import AgentController
from openhands.controller.agent import Agent
from openhands.controller.replay import ReplayManager
from openhands.controller.state.state import State
from openhands.core.config import AgentConfig, LLMConfig, OpenHandsConfig
from openhands.core.exceptions import AgentRuntimeUnavailableError
from openhands.core.logger import OpenHandsLoggerAdapter
from openhands.core.schema.agent import AgentState
from openhands.events.action import ChangeAgentStateAction, MessageAction
from openhands.events.event import Event, EventSource
from openhands.events.stream import EventStream
from openhands.integrations.provider import (
    CUSTOM_SECRETS_TYPE,
    PROVIDER_TOKEN_TYPE,
    ProviderHandler,
)
from openhands.mcp import add_mcp_tools_to_agent
from openhands.memory.memory import Memory
from openhands.microagent.microagent import BaseMicroagent
from openhands.runtime import get_runtime_cls
from openhands.runtime.base import Runtime
from openhands.runtime.impl.remote.remote_runtime import RemoteRuntime
from openhands.security import SecurityAnalyzer, options
from openhands.storage.data_models.user_secrets import UserSecrets
from openhands.storage.files import FileStore
from openhands.utils.async_utils import EXECUTOR, call_sync_from_async
from openhands.utils.shutdown_listener import should_continue

WAIT_TIME_BEFORE_CLOSE = 90
WAIT_TIME_BEFORE_CLOSE_INTERVAL = 5


class AgentSession:
    """Represents a session with an Agent

    Attributes:
        controller: The AgentController instance for controlling the agent.
    """

    sid: str
    user_id: str | None
    event_stream: EventStream
    file_store: FileStore
    controller: AgentController | None = None
    runtime: Runtime | None = None
    security_analyzer: SecurityAnalyzer | None = None
    _starting: bool = False
    _started_at: float = 0
    _closed: bool = False
    loop: asyncio.AbstractEventLoop | None = None
    logger: LoggerAdapter

    def __init__(
        self,
        sid: str,
        file_store: FileStore,
        status_callback: Callable | None = None,
        user_id: str | None = None,
    ) -> None:
        """Initializes a new instance of the Session class

        Parameters:
        - sid: The session ID
        - file_store: Instance of the FileStore
        """

        self.sid = sid
        self.event_stream = EventStream(sid, file_store, user_id)
        self.file_store = file_store
        self._status_callback = status_callback
        self.user_id = user_id
        self.logger = OpenHandsLoggerAdapter(
            extra={'session_id': sid, 'user_id': user_id}
        )

    async def start(
        self,
        runtime_name: str,
        config: OpenHandsConfig,
        agent: Agent,
        max_iterations: int,
        git_provider_tokens: PROVIDER_TOKEN_TYPE | None = None,
        custom_secrets: CUSTOM_SECRETS_TYPE | None = None,
        max_budget_per_task: float | None = None,
        agent_to_llm_config: dict[str, LLMConfig] | None = None,
        agent_configs: dict[str, AgentConfig] | None = None,
        selected_repository: str | None = None,
        selected_branch: str | None = None,
        initial_message: MessageAction | None = None,
        conversation_instructions: str | None = None,
        replay_json: str | None = None,
    ) -> None:
        """Starts the Agent session
        Parameters:
        - runtime_name: The name of the runtime associated with the session
        - config:
        - agent:
        - max_iterations:
        - max_budget_per_task:
        - agent_to_llm_config:
        - agent_configs:
        """
        if self.controller or self.runtime:
            raise RuntimeError(
                'Session already started. You need to close this session and start a new one.'
            )

        if self._closed:
            self.logger.warning('Session closed before starting')
            return
        self._starting = True
        started_at = time.time()
        self._started_at = started_at
        finished = False  # For monitoring
        runtime_connected = False

        custom_secrets_handler = UserSecrets(
            custom_secrets=custom_secrets if custom_secrets else {}
        )

        try:
            self._create_security_analyzer(config.security.security_analyzer)
            runtime_connected = await self._create_runtime(
                runtime_name=runtime_name,
                config=config,
                agent=agent,
                git_provider_tokens=git_provider_tokens,
                custom_secrets=custom_secrets,
                selected_repository=selected_repository,
                selected_branch=selected_branch,
            )

            repo_directory = None
            if self.runtime and runtime_connected and selected_repository:
                repo_directory = selected_repository.split('/')[-1]

            if git_provider_tokens:
                provider_handler = ProviderHandler(provider_tokens=git_provider_tokens)
                await provider_handler.set_event_stream_secrets(self.event_stream)

            if custom_secrets:
                custom_secrets_handler.set_event_stream_secrets(self.event_stream)

            self.memory = await self._create_memory(
                selected_repository=selected_repository,
                repo_directory=repo_directory,
<<<<<<< HEAD
=======
                conversation_instructions=conversation_instructions,
>>>>>>> 2f55cbb7
                custom_secrets_descriptions=custom_secrets_handler.get_custom_secrets_descriptions(),
            )

            # NOTE: this needs to happen before controller is created
            # so MCP tools can be included into the SystemMessageAction
<<<<<<< HEAD
            if self.runtime and runtime_connected:
                await add_mcp_tools_to_agent(
                    agent, self.runtime, self.memory, config.mcp
                )
=======
            if self.runtime and runtime_connected and agent.config.enable_mcp:
                await add_mcp_tools_to_agent(agent, self.runtime, self.memory, config)
>>>>>>> 2f55cbb7

            if replay_json:
                initial_message = self._run_replay(
                    initial_message,
                    replay_json,
                    agent,
                    config,
                    max_iterations,
                    max_budget_per_task,
                    agent_to_llm_config,
                    agent_configs,
                )
            else:
                self.controller = self._create_controller(
                    agent,
                    config.security.confirmation_mode,
                    max_iterations,
                    max_budget_per_task=max_budget_per_task,
                    agent_to_llm_config=agent_to_llm_config,
                    agent_configs=agent_configs,
                )

            if not self._closed:
                if initial_message:
                    self.event_stream.add_event(initial_message, EventSource.USER)
                    self.event_stream.add_event(
                        ChangeAgentStateAction(AgentState.RUNNING),
                        EventSource.ENVIRONMENT,
                    )
                else:
                    self.event_stream.add_event(
                        ChangeAgentStateAction(AgentState.AWAITING_USER_INPUT),
                        EventSource.ENVIRONMENT,
                    )
            finished = True
        finally:
            self._starting = False
            success = finished and runtime_connected
            self.logger.info(
                'Agent session start',
                extra={
                    'signal': 'agent_session_start',
                    'success': success,
                    'duration': (time.time() - started_at),
                },
            )

    async def close(self) -> None:
        """Closes the Agent session"""
        if self._closed:
            return
        self._closed = True
        while self._starting and should_continue():
            self.logger.debug(
                f'Waiting for initialization to finish before closing session {self.sid}'
            )
            await asyncio.sleep(WAIT_TIME_BEFORE_CLOSE_INTERVAL)
            if time.time() <= self._started_at + WAIT_TIME_BEFORE_CLOSE:
                self.logger.error(
                    f'Waited too long for initialization to finish before closing session {self.sid}'
                )
                break
        if self.event_stream is not None:
            self.event_stream.close()
        if self.controller is not None:
            end_state = self.controller.get_state()
            end_state.save_to_session(self.sid, self.file_store, self.user_id)
            await self.controller.close()
        if self.runtime is not None:
            EXECUTOR.submit(self.runtime.close)
        if self.security_analyzer is not None:
            await self.security_analyzer.close()

    def _run_replay(
        self,
        initial_message: MessageAction | None,
        replay_json: str,
        agent: Agent,
        config: OpenHandsConfig,
        max_iterations: int,
        max_budget_per_task: float | None,
        agent_to_llm_config: dict[str, LLMConfig] | None,
        agent_configs: dict[str, AgentConfig] | None,
    ) -> MessageAction:
        """
        Replays a trajectory from a JSON file. Note that once the replay session
        finishes, the controller will continue to run with further user instructions,
        so we still need to pass llm configs, budget, etc., even though the replay
        itself does not call LLM or cost money.
        """
        assert initial_message is None
        replay_events = ReplayManager.get_replay_events(json.loads(replay_json))
        self.controller = self._create_controller(
            agent,
            config.security.confirmation_mode,
            max_iterations,
            max_budget_per_task=max_budget_per_task,
            agent_to_llm_config=agent_to_llm_config,
            agent_configs=agent_configs,
            replay_events=replay_events[1:],
        )
        assert isinstance(replay_events[0], MessageAction)
        return replay_events[0]

    def _create_security_analyzer(self, security_analyzer: str | None) -> None:
        """Creates a SecurityAnalyzer instance that will be used to analyze the agent actions

        Parameters:
        - security_analyzer: The name of the security analyzer to use
        """

        if security_analyzer:
            self.logger.debug(f'Using security analyzer: {security_analyzer}')
            self.security_analyzer = options.SecurityAnalyzers.get(
                security_analyzer, SecurityAnalyzer
            )(self.event_stream)

    def override_provider_tokens_with_custom_secret(
        self,
        git_provider_tokens: PROVIDER_TOKEN_TYPE | None,
        custom_secrets: CUSTOM_SECRETS_TYPE | None,
    ):
        if git_provider_tokens and custom_secrets:
            tokens = dict(git_provider_tokens)
            for provider, _ in tokens.items():
                token_name = ProviderHandler.get_provider_env_key(provider)
                if token_name in custom_secrets or token_name.upper() in custom_secrets:
                    del tokens[provider]

            return MappingProxyType(tokens)
        return git_provider_tokens

    async def _create_runtime(
        self,
        runtime_name: str,
        config: OpenHandsConfig,
        agent: Agent,
        git_provider_tokens: PROVIDER_TOKEN_TYPE | None = None,
        custom_secrets: CUSTOM_SECRETS_TYPE | None = None,
        selected_repository: str | None = None,
        selected_branch: str | None = None,
    ) -> bool:
        """Creates a runtime instance

        Parameters:
        - runtime_name: The name of the runtime associated with the session
        - config:
        - agent:

        Return True on successfully connected, False if could not connect.
        Raises if already created, possibly in other situations.
        """

        if self.runtime is not None:
            raise RuntimeError('Runtime already created')

        custom_secrets_handler = UserSecrets(custom_secrets=custom_secrets or {})
        env_vars = custom_secrets_handler.get_env_vars()

        self.logger.debug(f'Initializing runtime `{runtime_name}` now...')
        runtime_cls = get_runtime_cls(runtime_name)
        if runtime_cls == RemoteRuntime:
            # If provider tokens is passed in custom secrets, then remove provider from provider tokens
            # We prioritize provider tokens set in custom secrets
            provider_tokens_without_gitlab = (
                self.override_provider_tokens_with_custom_secret(
                    git_provider_tokens, custom_secrets
                )
            )

            self.runtime = runtime_cls(
                config=config,
                event_stream=self.event_stream,
                sid=self.sid,
                plugins=agent.sandbox_plugins,
                status_callback=self._status_callback,
                headless_mode=False,
                attach_to_existing=False,
                git_provider_tokens=provider_tokens_without_gitlab,
                env_vars=env_vars,
                user_id=self.user_id,
            )
        else:
            provider_handler = ProviderHandler(
                provider_tokens=git_provider_tokens
                or cast(PROVIDER_TOKEN_TYPE, MappingProxyType({}))
            )

            # Merge git provider tokens with custom secrets before passing over to runtime
            env_vars.update(await provider_handler.get_env_vars(expose_secrets=True))
            self.runtime = runtime_cls(
                config=config,
                event_stream=self.event_stream,
                sid=self.sid,
                plugins=agent.sandbox_plugins,
                status_callback=self._status_callback,
                headless_mode=False,
                attach_to_existing=False,
                env_vars=env_vars,
            )

        # FIXME: this sleep is a terrible hack.
        # This is to give the websocket a second to connect, so that
        # the status messages make it through to the frontend.
        # We should find a better way to plumb status messages through.
        await asyncio.sleep(1)
        try:
            await self.runtime.connect()
        except AgentRuntimeUnavailableError as e:
            self.logger.error(f'Runtime initialization failed: {e}')
            if self._status_callback:
                self._status_callback(
                    'error', 'STATUS$ERROR_RUNTIME_DISCONNECTED', str(e)
                )
            return False

        await self.runtime.clone_or_init_repo(
            git_provider_tokens, selected_repository, selected_branch
        )
        await call_sync_from_async(self.runtime.maybe_run_setup_script)
        await call_sync_from_async(self.runtime.maybe_setup_git_hooks)

        self.logger.debug(
            f'Runtime initialized with plugins: {[plugin.name for plugin in self.runtime.plugins]}'
        )
        return True

    def _create_controller(
        self,
        agent: Agent,
        confirmation_mode: bool,
        max_iterations: int,
        max_budget_per_task: float | None = None,
        agent_to_llm_config: dict[str, LLMConfig] | None = None,
        agent_configs: dict[str, AgentConfig] | None = None,
        replay_events: list[Event] | None = None,
    ) -> AgentController:
        """Creates an AgentController instance

        Parameters:
        - agent:
        - confirmation_mode: Whether to use confirmation mode
        - max_iterations:
        - max_budget_per_task:
        - agent_to_llm_config:
        - agent_configs:
        """

        if self.controller is not None:
            raise RuntimeError('Controller already created')
        if self.runtime is None:
            raise RuntimeError(
                'Runtime must be initialized before the agent controller'
            )

        msg = (
            '\n--------------------------------- OpenHands Configuration ---------------------------------\n'
            f'LLM: {agent.llm.config.model}\n'
            f'Base URL: {agent.llm.config.base_url}\n'
            f'Agent: {agent.name}\n'
            f'Runtime: {self.runtime.__class__.__name__}\n'
            f'Plugins: {[p.name for p in agent.sandbox_plugins] if agent.sandbox_plugins else "None"}\n'
            '-------------------------------------------------------------------------------------------'
        )
        self.logger.debug(msg)

        controller = AgentController(
            sid=self.sid,
            event_stream=self.event_stream,
            agent=agent,
            max_iterations=int(max_iterations),
            max_budget_per_task=max_budget_per_task,
            agent_to_llm_config=agent_to_llm_config,
            agent_configs=agent_configs,
            confirmation_mode=confirmation_mode,
            headless_mode=False,
            status_callback=self._status_callback,
            initial_state=self._maybe_restore_state(),
            replay_events=replay_events,
        )

        return controller

    async def _create_memory(
        self,
        selected_repository: str | None,
        repo_directory: str | None,
<<<<<<< HEAD
=======
        conversation_instructions: str | None,
>>>>>>> 2f55cbb7
        custom_secrets_descriptions: dict[str, str],
    ) -> Memory:
        memory = Memory(
            event_stream=self.event_stream,
            sid=self.sid,
            status_callback=self._status_callback,
        )

        if self.runtime:
            # sets available hosts and other runtime info
            memory.set_runtime_info(self.runtime, custom_secrets_descriptions)
            memory.set_conversation_instructions(conversation_instructions)

            # loads microagents from repo/.openhands/microagents
            microagents: list[BaseMicroagent] = await call_sync_from_async(
                self.runtime.get_microagents_from_selected_repo,
                selected_repository or None,
            )
            memory.load_user_workspace_microagents(microagents)

            if selected_repository and repo_directory:
                memory.set_repository_info(selected_repository, repo_directory)
        return memory

    def _maybe_restore_state(self) -> State | None:
        """Helper method to handle state restore logic."""
        restored_state = None

        # Attempt to restore the state from session.
        # Use a heuristic to figure out if we should have a state:
        # if we have events in the stream.
        try:
            restored_state = State.restore_from_session(
                self.sid, self.file_store, self.user_id
            )
            self.logger.debug(f'Restored state from session, sid: {self.sid}')
        except Exception as e:
            if self.event_stream.get_latest_event_id() > 0:
                # if we have events, we should have a state
                self.logger.warning(f'State could not be restored: {e}')
            else:
                self.logger.debug('No events found, no state to restore')
        return restored_state

    def get_state(self) -> AgentState | None:
        controller = self.controller
        if controller:
            return controller.state.agent_state
        if time.time() > self._started_at + WAIT_TIME_BEFORE_CLOSE:
            # If 5 minutes have elapsed and we still don't have a controller, something has gone wrong
            return AgentState.ERROR
        return None

    def is_closed(self) -> bool:
        return self._closed<|MERGE_RESOLUTION|>--- conflicted
+++ resolved
@@ -151,24 +151,14 @@
             self.memory = await self._create_memory(
                 selected_repository=selected_repository,
                 repo_directory=repo_directory,
-<<<<<<< HEAD
-=======
                 conversation_instructions=conversation_instructions,
->>>>>>> 2f55cbb7
                 custom_secrets_descriptions=custom_secrets_handler.get_custom_secrets_descriptions(),
             )
 
             # NOTE: this needs to happen before controller is created
             # so MCP tools can be included into the SystemMessageAction
-<<<<<<< HEAD
-            if self.runtime and runtime_connected:
-                await add_mcp_tools_to_agent(
-                    agent, self.runtime, self.memory, config.mcp
-                )
-=======
             if self.runtime and runtime_connected and agent.config.enable_mcp:
                 await add_mcp_tools_to_agent(agent, self.runtime, self.memory, config)
->>>>>>> 2f55cbb7
 
             if replay_json:
                 initial_message = self._run_replay(
@@ -456,10 +446,7 @@
         self,
         selected_repository: str | None,
         repo_directory: str | None,
-<<<<<<< HEAD
-=======
         conversation_instructions: str | None,
->>>>>>> 2f55cbb7
         custom_secrets_descriptions: dict[str, str],
     ) -> Memory:
         memory = Memory(
