import asyncio
import time
from typing import Callable, Optional

from pydantic import SecretStr

from openhands.controller import AgentController
from openhands.controller.agent import Agent
from openhands.controller.state.state import State
from openhands.core.config import AgentConfig, AppConfig, LLMConfig
from openhands.core.exceptions import AgentRuntimeUnavailableError
from openhands.core.logger import openhands_logger as logger
from openhands.core.schema.agent import AgentState
from openhands.events.action import ChangeAgentStateAction, MessageAction
from openhands.events.event import EventSource
from openhands.events.stream import EventStream
from openhands.microagent import BaseMicroAgent
from openhands.runtime import get_runtime_cls
from openhands.runtime.base import Runtime
from openhands.runtime.impl.remote.remote_runtime import RemoteRuntime
from openhands.security import SecurityAnalyzer, options
from openhands.storage.files import FileStore
from openhands.utils.async_utils import call_sync_from_async
from openhands.utils.shutdown_listener import should_continue

WAIT_TIME_BEFORE_CLOSE = 90
WAIT_TIME_BEFORE_CLOSE_INTERVAL = 5


class AgentSession:
    """Represents a session with an Agent

    Attributes:
        controller: The AgentController instance for controlling the agent.
    """

    sid: str
    event_stream: EventStream
    file_store: FileStore
    controller: AgentController | None = None
    runtime: Runtime | None = None
    security_analyzer: SecurityAnalyzer | None = None
    _starting: bool = False
    _started_at: float = 0
    _closed: bool = False
    loop: asyncio.AbstractEventLoop | None = None

    def __init__(
        self,
        sid: str,
        file_store: FileStore,
        status_callback: Optional[Callable] = None,
        github_user_id: str | None = None,
    ):
        """Initializes a new instance of the Session class

        Parameters:
        - sid: The session ID
        - file_store: Instance of the FileStore
        """

        self.sid = sid
        self.event_stream = EventStream(sid, file_store)
        self.file_store = file_store
        self._status_callback = status_callback
        self.github_user_id = github_user_id

    async def start(
        self,
        runtime_name: str,
        config: AppConfig,
        agent: Agent,
        max_iterations: int,
        max_budget_per_task: float | None = None,
        agent_to_llm_config: dict[str, LLMConfig] | None = None,
        agent_configs: dict[str, AgentConfig] | None = None,
        github_token: SecretStr | None = None,
        selected_repository: str | None = None,
        initial_message: MessageAction | None = None,
    ):
        """Starts the Agent session
        Parameters:
        - runtime_name: The name of the runtime associated with the session
        - config:
        - agent:
        - max_iterations:
        - max_budget_per_task:
        - agent_to_llm_config:
        - agent_configs:
        """
        if self.controller or self.runtime:
            raise RuntimeError(
                'Session already started. You need to close this session and start a new one.'
            )

        if self._closed:
            logger.warning('Session closed before starting')
            return
        self._starting = True
        self._started_at = time.time()
        self._create_security_analyzer(config.security.security_analyzer)
        await self._create_runtime(
            runtime_name=runtime_name,
            config=config,
            agent=agent,
            github_token=github_token,
            selected_repository=selected_repository,
        )

        self.controller = self._create_controller(
            agent,
            config.security.confirmation_mode,
            max_iterations,
            max_budget_per_task=max_budget_per_task,
            agent_to_llm_config=agent_to_llm_config,
            agent_configs=agent_configs,
        )
        if github_token:
            self.event_stream.set_secrets(
                {
                    'github_token': github_token.get_secret_value(),
                }
            )
        if initial_message:
            self.event_stream.add_event(initial_message, EventSource.USER)
            self.event_stream.add_event(
                ChangeAgentStateAction(AgentState.RUNNING), EventSource.ENVIRONMENT
            )
<<<<<<< HEAD
=======
        else:
            self.event_stream.add_event(
                ChangeAgentStateAction(AgentState.AWAITING_USER_INPUT),
                EventSource.ENVIRONMENT,
            )
>>>>>>> af0becd6

        self._starting = False

    async def close(self):
        """Closes the Agent session"""
        if self._closed:
            return
        self._closed = True
        while self._starting and should_continue():
            logger.debug(
                f'Waiting for initialization to finish before closing session {self.sid}'
            )
            await asyncio.sleep(WAIT_TIME_BEFORE_CLOSE_INTERVAL)
            if time.time() <= self._started_at + WAIT_TIME_BEFORE_CLOSE:
                logger.error(
                    f'Waited too long for initialization to finish before closing session {self.sid}'
                )
                break
        if self.event_stream is not None:
            self.event_stream.close()
        if self.controller is not None:
            end_state = self.controller.get_state()
            end_state.save_to_session(self.sid, self.file_store)
            await self.controller.close()
        if self.runtime is not None:
            self.runtime.close()
        if self.security_analyzer is not None:
            await self.security_analyzer.close()

    async def stop_agent_loop_for_error(self):
        if self.controller is not None:
            await self.controller.set_agent_state_to(AgentState.ERROR)

    def _create_security_analyzer(self, security_analyzer: str | None):
        """Creates a SecurityAnalyzer instance that will be used to analyze the agent actions

        Parameters:
        - security_analyzer: The name of the security analyzer to use
        """

        if security_analyzer:
            logger.debug(f'Using security analyzer: {security_analyzer}')
            self.security_analyzer = options.SecurityAnalyzers.get(
                security_analyzer, SecurityAnalyzer
            )(self.event_stream)

    async def _create_runtime(
        self,
        runtime_name: str,
        config: AppConfig,
        agent: Agent,
        github_token: SecretStr | None = None,
        selected_repository: str | None = None,
    ):
        """Creates a runtime instance

        Parameters:
        - runtime_name: The name of the runtime associated with the session
        - config:
        - agent:
        """

        if self.runtime is not None:
            raise RuntimeError('Runtime already created')

        logger.debug(f'Initializing runtime `{runtime_name}` now...')
        runtime_cls = get_runtime_cls(runtime_name)
        env_vars = (
            {
                'GITHUB_TOKEN': github_token.get_secret_value(),
            }
            if github_token
            else None
        )

        kwargs = {}
        if runtime_cls == RemoteRuntime:
            kwargs['github_user_id'] = self.github_user_id

        self.runtime = runtime_cls(
            config=config,
            event_stream=self.event_stream,
            sid=self.sid,
            plugins=agent.sandbox_plugins,
            status_callback=self._status_callback,
            headless_mode=False,
            env_vars=env_vars,
            **kwargs,
        )

        # FIXME: this sleep is a terrible hack.
        # This is to give the websocket a second to connect, so that
        # the status messages make it through to the frontend.
        # We should find a better way to plumb status messages through.
        await asyncio.sleep(1)
        try:
            await self.runtime.connect()
        except AgentRuntimeUnavailableError as e:
            logger.error(f'Runtime initialization failed: {e}')
            if self._status_callback:
                self._status_callback(
                    'error', 'STATUS$ERROR_RUNTIME_DISCONNECTED', str(e)
                )
            return

        repo_directory = None
        if selected_repository:
            repo_directory = await call_sync_from_async(
                self.runtime.clone_repo, github_token, selected_repository
            )

        if agent.prompt_manager:
            agent.prompt_manager.set_runtime_info(self.runtime)
            microagents: list[BaseMicroAgent] = await call_sync_from_async(
                self.runtime.get_microagents_from_selected_repo, selected_repository
            )
            agent.prompt_manager.load_microagents(microagents)
            if selected_repository and repo_directory:
                agent.prompt_manager.set_repository_info(
                    selected_repository, repo_directory
                )

        logger.debug(
            f'Runtime initialized with plugins: {[plugin.name for plugin in self.runtime.plugins]}'
        )

    def _create_controller(
        self,
        agent: Agent,
        confirmation_mode: bool,
        max_iterations: int,
        max_budget_per_task: float | None = None,
        agent_to_llm_config: dict[str, LLMConfig] | None = None,
        agent_configs: dict[str, AgentConfig] | None = None,
    ) -> AgentController:
        """Creates an AgentController instance

        Parameters:
        - agent:
        - confirmation_mode: Whether to use confirmation mode
        - max_iterations:
        - max_budget_per_task:
        - agent_to_llm_config:
        - agent_configs:
        """

        if self.controller is not None:
            raise RuntimeError('Controller already created')
        if self.runtime is None:
            raise RuntimeError(
                'Runtime must be initialized before the agent controller'
            )

        msg = (
            '\n--------------------------------- OpenHands Configuration ---------------------------------\n'
            f'LLM: {agent.llm.config.model}\n'
            f'Base URL: {agent.llm.config.base_url}\n'
        )

        msg += (
            f'Agent: {agent.name}\n'
            f'Runtime: {self.runtime.__class__.__name__}\n'
            f'Plugins: {agent.sandbox_plugins}\n'
            '-------------------------------------------------------------------------------------------'
        )
        logger.debug(msg)

        controller = AgentController(
            sid=self.sid,
            event_stream=self.event_stream,
            agent=agent,
            max_iterations=int(max_iterations),
            max_budget_per_task=max_budget_per_task,
            agent_to_llm_config=agent_to_llm_config,
            agent_configs=agent_configs,
            confirmation_mode=confirmation_mode,
            headless_mode=False,
            status_callback=self._status_callback,
            initial_state=self._maybe_restore_state(),
        )

        return controller

    def _maybe_restore_state(self) -> State | None:
        """Helper method to handle state restore logic."""
        restored_state = None

        # Attempt to restore the state from session.
        # Use a heuristic to figure out if we should have a state:
        # if we have events in the stream.
        try:
            restored_state = State.restore_from_session(self.sid, self.file_store)
            logger.debug(f'Restored state from session, sid: {self.sid}')
        except Exception as e:
            if self.event_stream.get_latest_event_id() > 0:
                # if we have events, we should have a state
                logger.warning(f'State could not be restored: {e}')
            else:
                logger.debug('No events found, no state to restore')
        return restored_state

    def get_state(self) -> AgentState | None:
        controller = self.controller
        if controller:
            return controller.state.agent_state
        if time.time() > self._started_at + WAIT_TIME_BEFORE_CLOSE:
            # If 5 minutes have elapsed and we still don't have a controller, something has gone wrong
            return AgentState.ERROR
        return None<|MERGE_RESOLUTION|>--- conflicted
+++ resolved
@@ -126,14 +126,11 @@
             self.event_stream.add_event(
                 ChangeAgentStateAction(AgentState.RUNNING), EventSource.ENVIRONMENT
             )
-<<<<<<< HEAD
-=======
         else:
             self.event_stream.add_event(
                 ChangeAgentStateAction(AgentState.AWAITING_USER_INPUT),
                 EventSource.ENVIRONMENT,
             )
->>>>>>> af0becd6
 
         self._starting = False
 
