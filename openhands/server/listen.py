import asyncio
import io
import os
import re
import tempfile
import uuid
import warnings
from contextlib import asynccontextmanager

import requests
from pathspec import PathSpec
from pathspec.patterns import GitWildMatchPattern

from openhands.security.options import SecurityAnalyzers
from openhands.server.data_models.feedback import FeedbackDataModel, store_feedback
from openhands.storage import get_file_store
from openhands.utils.async_utils import call_sync_from_async

with warnings.catch_warnings():
    warnings.simplefilter('ignore')
    import litellm

from dotenv import load_dotenv
from fastapi import (
    FastAPI,
    HTTPException,
    Request,
    UploadFile,
    WebSocket,
    status,
)
from fastapi.middleware.cors import CORSMiddleware
from fastapi.responses import FileResponse, JSONResponse, StreamingResponse
from fastapi.security import HTTPBearer
from fastapi.staticfiles import StaticFiles
from pydantic import BaseModel

import openhands.agenthub  # noqa F401 (we import this to get the agents registered)
from openhands.controller.agent import Agent
from openhands.core.config import LLMConfig, load_app_config
from openhands.core.logger import openhands_logger as logger
from openhands.events.action import (
    ChangeAgentStateAction,
    FileReadAction,
    FileWriteAction,
    NullAction,
)
from openhands.events.observation import (
    AgentStateChangedObservation,
    ErrorObservation,
    FileReadObservation,
    FileWriteObservation,
    NullObservation,
)
from openhands.events.serialization import event_to_dict
from openhands.llm import bedrock
from openhands.runtime.base import Runtime
from openhands.server.auth import get_sid_from_token, sign_token
from openhands.server.session import SessionManager

load_dotenv()

config = load_app_config()
file_store = get_file_store(config.file_store, config.file_store_path)
session_manager = SessionManager(config, file_store)


@asynccontextmanager
async def lifespan(app: FastAPI):
    global session_manager
    async with session_manager:
        yield


app = FastAPI(lifespan=lifespan)
app.add_middleware(
    CORSMiddleware,
    allow_origins=['http://localhost:3001', 'http://127.0.0.1:3001'],
    allow_credentials=True,
    allow_methods=['*'],
    allow_headers=['*'],
)

security_scheme = HTTPBearer()


def load_file_upload_config() -> tuple[int, bool, list[str]]:
    """Load file upload configuration from the config object.

    This function retrieves the file upload settings from the global config object.
    It handles the following settings:
    - Maximum file size for uploads
    - Whether to restrict file types
    - List of allowed file extensions

    It also performs sanity checks on the values to ensure they are valid and safe.

    Returns:
        tuple: A tuple containing:
            - max_file_size_mb (int): Maximum file size in MB. 0 means no limit.
            - restrict_file_types (bool): Whether file type restrictions are enabled.
            - allowed_extensions (set): Set of allowed file extensions.
    """
    # Retrieve values from config
    max_file_size_mb = config.file_uploads_max_file_size_mb
    restrict_file_types = config.file_uploads_restrict_file_types
    allowed_extensions = config.file_uploads_allowed_extensions

    # Sanity check for max_file_size_mb
    if not isinstance(max_file_size_mb, int) or max_file_size_mb < 0:
        logger.warning(
            f'Invalid max_file_size_mb: {max_file_size_mb}. Setting to 0 (no limit).'
        )
        max_file_size_mb = 0

    # Sanity check for allowed_extensions
    if not isinstance(allowed_extensions, (list, set)) or not allowed_extensions:
        logger.warning(
            f'Invalid allowed_extensions: {allowed_extensions}. Setting to [".*"].'
        )
        allowed_extensions = ['.*']
    else:
        # Ensure all extensions start with a dot and are lowercase
        allowed_extensions = [
            ext.lower() if ext.startswith('.') else f'.{ext.lower()}'
            for ext in allowed_extensions
        ]

    # If restrictions are disabled, allow all
    if not restrict_file_types:
        allowed_extensions = ['.*']

    logger.debug(
        f'File upload config: max_size={max_file_size_mb}MB, '
        f'restrict_types={restrict_file_types}, '
        f'allowed_extensions={allowed_extensions}'
    )

    return max_file_size_mb, restrict_file_types, allowed_extensions


# Load configuration
MAX_FILE_SIZE_MB, RESTRICT_FILE_TYPES, ALLOWED_EXTENSIONS = load_file_upload_config()


def is_extension_allowed(filename):
    """Check if the file extension is allowed based on the current configuration.

    This function supports wildcards and files without extensions.
    The check is case-insensitive for extensions.

    Args:
        filename (str): The name of the file to check.

    Returns:
        bool: True if the file extension is allowed, False otherwise.
    """
    if not RESTRICT_FILE_TYPES:
        return True

    file_ext = os.path.splitext(filename)[1].lower()  # Convert to lowercase
    return (
        '.*' in ALLOWED_EXTENSIONS
        or file_ext in (ext.lower() for ext in ALLOWED_EXTENSIONS)
        or (file_ext == '' and '.' in ALLOWED_EXTENSIONS)
    )


@app.middleware('http')
async def attach_session(request: Request, call_next):
    """Middleware to attach session information to the request.

    This middleware checks for the Authorization header, validates the token,
    and attaches the corresponding session to the request state.

    Args:
        request (Request): The incoming request object.
        call_next (Callable): The next middleware or route handler in the chain.

    Returns:
        Response: The response from the next middleware or route handler.
    """
    if request.url.path.startswith('/api/options/') or not request.url.path.startswith(
        '/api/'
    ):
        response = await call_next(request)
        return response

    # Bypass authentication for OPTIONS requests (preflight)
    if request.method == 'OPTIONS':
        response = await call_next(request)
        return response

    # For all other methods, validate the Authorization header
    if not request.headers.get('Authorization'):
        logger.warning('Missing Authorization header')
        return JSONResponse(
            status_code=status.HTTP_401_UNAUTHORIZED,
            content={'error': 'Missing Authorization header'},
        )

    auth_token = request.headers.get('Authorization')
    if 'Bearer' in auth_token:
        auth_token = auth_token.split('Bearer')[1].strip()

    request.state.sid = get_sid_from_token(auth_token, config.jwt_secret)
    if request.state.sid == '':
        logger.warning('Invalid token')
        return JSONResponse(
            status_code=status.HTTP_401_UNAUTHORIZED,
            content={'error': 'Invalid token'},
        )

    request.state.conversation = await call_sync_from_async(
        session_manager.attach_to_conversation, request.state.sid
    )
    if request.state.conversation is None:
        return JSONResponse(
            status_code=status.HTTP_404_NOT_FOUND,
            content={'error': 'Session not found'},
        )

    response = await call_next(request)
    return response


@app.websocket('/ws')
async def websocket_endpoint(websocket: WebSocket):
    """WebSocket endpoint for receiving events from the client (i.e., the browser).
    Once connected, the client can send various actions:
    - Initialize the agent:
    session management, and event streaming.
        ```json
        {"action": "initialize", "args": {"LLM_MODEL": "ollama/llama3", "AGENT": "CodeActAgent", "LANGUAGE": "en", "LLM_API_KEY": "ollama"}}

    Args:
        ```
        websocket (WebSocket): The WebSocket connection object.
    - Start a new development task:
        ```json
        {"action": "start", "args": {"task": "write a bash script that prints hello"}}
        ```
    - Send a message:
        ```json
        {"action": "message", "args": {"content": "Hello, how are you?", "images_urls": ["base64_url1", "base64_url2"]}}
        ```
    - Write contents to a file:
        ```json
        {"action": "write", "args": {"path": "./greetings.txt", "content": "Hello, OpenHands?"}}
        ```
    - Read the contents of a file:
        ```json
        {"action": "read", "args": {"path": "./greetings.txt"}}
        ```
    - Run a command:
        ```json
        {"action": "run", "args": {"command": "ls -l", "thought": "", "is_confirmed": "confirmed"}}
        ```
    - Run an IPython command:
        ```json
        {"action": "run_ipython", "args": {"command": "print('Hello, IPython!')"}}
        ```
    - Open a web page:
        ```json
        {"action": "browse", "args": {"url": "https://arxiv.org/html/2402.01030v2"}}
        ```
    - Add a task to the root_task:
        ```json
        {"action": "add_task", "args": {"task": "Implement feature X"}}
        ```
    - Update a task in the root_task:
        ```json
        {"action": "modify_task", "args": {"id": "0", "state": "in_progress", "thought": ""}}
        ```
    - Change the agent's state:
        ```json
        {"action": "change_agent_state", "args": {"state": "paused"}}
        ```
    - Finish the task:
        ```json
        {"action": "finish", "args": {}}
        ```
    """
    await asyncio.wait_for(websocket.accept(), 10)

    if websocket.query_params.get('token'):
        token = websocket.query_params.get('token')
        sid = get_sid_from_token(token, config.jwt_secret)

        if sid == '':
            await websocket.send_json({'error': 'Invalid token', 'error_code': 401})
            await websocket.close()
            return
    else:
        sid = str(uuid.uuid4())
        token = sign_token({'sid': sid}, config.jwt_secret)

    session = session_manager.add_or_restart_session(sid, websocket)
    await websocket.send_json({'token': token, 'status': 'ok'})

    latest_event_id = -1
    if websocket.query_params.get('latest_event_id'):
        latest_event_id = int(websocket.query_params.get('latest_event_id'))
    for event in session.agent_session.event_stream.get_events(
        start_id=latest_event_id + 1
    ):
        if isinstance(
            event,
            (
                NullAction,
                NullObservation,
                ChangeAgentStateAction,
                AgentStateChangedObservation,
            ),
        ):
            continue
        await websocket.send_json(event_to_dict(event))

    await session.loop_recv()


@app.get('/api/options/models')
async def get_litellm_models() -> list[str]:
    """
    Get all models supported by LiteLLM.

    This function combines models from litellm and Bedrock, removing any
    error-prone Bedrock models.

    To get the models:
    ```sh
    curl http://localhost:3000/api/litellm-models
    ```

    Returns:
        list: A sorted list of unique model names.
    """
    litellm_model_list = litellm.model_list + list(litellm.model_cost.keys())
    litellm_model_list_without_bedrock = bedrock.remove_error_modelId(
        litellm_model_list
    )
    # TODO: for bedrock, this is using the default config
    llm_config: LLMConfig = config.get_llm_config()
    bedrock_model_list = []
    if (
        llm_config.aws_region_name
        and llm_config.aws_access_key_id
        and llm_config.aws_secret_access_key
    ):
        bedrock_model_list = bedrock.list_foundation_models(
            llm_config.aws_region_name,
            llm_config.aws_access_key_id,
            llm_config.aws_secret_access_key,
        )
    model_list = litellm_model_list_without_bedrock + bedrock_model_list
    for llm_config in config.llms.values():
        ollama_base_url = llm_config.ollama_base_url
        if llm_config.model.startswith('ollama'):
            if not ollama_base_url:
                ollama_base_url = llm_config.base_url
        if ollama_base_url:
            ollama_url = ollama_base_url.strip('/') + '/api/tags'
            try:
                ollama_models_list = requests.get(ollama_url, timeout=3).json()[
                    'models'
                ]
                for model in ollama_models_list:
                    model_list.append('ollama/' + model['name'])
                break
            except requests.exceptions.RequestException as e:
                logger.error(f'Error getting OLLAMA models: {e}', exc_info=True)

    return list(sorted(set(model_list)))


@app.get('/api/options/agents')
async def get_agents():
    """Get all agents supported by LiteLLM.

    To get the agents:
    ```sh
    curl http://localhost:3000/api/agents
    ```

    Returns:
        list: A sorted list of agent names.
    """
    agents = sorted(Agent.list_agents())
    return agents


@app.get('/api/options/security-analyzers')
async def get_security_analyzers():
    """Get all supported security analyzers.

    To get the security analyzers:
    ```sh
    curl http://localhost:3000/api/security-analyzers
    ```

    Returns:
        list: A sorted list of security analyzer names.
    """
    return sorted(SecurityAnalyzers.keys())


FILES_TO_IGNORE = [
    '.git/',
    '.DS_Store',
    'node_modules/',
    '__pycache__/',
]


@app.get('/api/list-files')
async def list_files(request: Request, path: str | None = None):
    """List files in the specified path.

    This function retrieves a list of files from the agent's runtime file store,
    excluding certain system and hidden files/directories.

    To list files:
    ```sh
    curl http://localhost:3000/api/list-files
    ```

    Args:
        request (Request): The incoming request object.
        path (str, optional): The path to list files from. Defaults to None.

    Returns:
        list: A list of file names in the specified path.

    Raises:
        HTTPException: If there's an error listing the files.
    """
    if not request.state.conversation.runtime:
        return JSONResponse(
            status_code=status.HTTP_404_NOT_FOUND,
            content={'error': 'Runtime not yet initialized'},
        )

    runtime: Runtime = request.state.conversation.runtime
    file_list = await asyncio.create_task(
        call_sync_from_async(runtime.list_files, path)
    )
    if path:
        file_list = [os.path.join(path, f) for f in file_list]

    file_list = [f for f in file_list if f not in FILES_TO_IGNORE]

    def filter_for_gitignore(file_list, base_path):
        gitignore_path = os.path.join(base_path, '.gitignore')
        try:
            read_action = FileReadAction(gitignore_path)
            observation = runtime.run_action(read_action)
            spec = PathSpec.from_lines(
                GitWildMatchPattern, observation.content.splitlines()
            )
        except Exception as e:
            print(e)
            return file_list
        file_list = [entry for entry in file_list if not spec.match_file(entry)]
        return file_list

    file_list = filter_for_gitignore(file_list, '')

    return file_list


@app.get('/api/select-file')
async def select_file(file: str, request: Request):
    """Retrieve the content of a specified file.

    To select a file:
    ```sh
    curl http://localhost:3000/api/select-file?file=<file_path>
    ```

    Args:
        file (str): The path of the file to be retrieved.
            Expect path to be absolute inside the runtime.
        request (Request): The incoming request object.

    Returns:
        dict: A dictionary containing the file content.

    Raises:
        HTTPException: If there's an error opening the file.
    """
    runtime: Runtime = request.state.conversation.runtime

    file = os.path.join(runtime.config.workspace_mount_path_in_sandbox, file)
    read_action = FileReadAction(file)
    observation = await call_sync_from_async(runtime.run_action, read_action)

    if isinstance(observation, FileReadObservation):
        content = observation.content
        return {'code': content}
    elif isinstance(observation, ErrorObservation):
        logger.error(f'Error opening file {file}: {observation}', exc_info=False)
        return JSONResponse(
            status_code=status.HTTP_500_INTERNAL_SERVER_ERROR,
            content={'error': f'Error opening file: {observation}'},
        )


def sanitize_filename(filename):
    """Sanitize the filename to prevent directory traversal"""
    # Remove any directory components
    filename = os.path.basename(filename)
    # Remove any non-alphanumeric characters except for .-_
    filename = re.sub(r'[^\w\-_\.]', '', filename)
    # Limit the filename length
    max_length = 255
    if len(filename) > max_length:
        name, ext = os.path.splitext(filename)
        filename = name[: max_length - len(ext)] + ext
    return filename


@app.post('/api/upload-files')
async def upload_file(request: Request, files: list[UploadFile]):
    """Upload a list of files to the workspace.

    To upload a files:
    ```sh
    curl -X POST -F "file=@<file_path1>" -F "file=@<file_path2>" http://localhost:3000/api/upload-files
    ```

    Args:
        request (Request): The incoming request object.
        files (list[UploadFile]): A list of files to be uploaded.

    Returns:
        dict: A message indicating the success of the upload operation.

    Raises:
        HTTPException: If there's an error saving the files.
    """
    try:
        uploaded_files = []
        skipped_files = []
        for file in files:
            safe_filename = sanitize_filename(file.filename)
            file_contents = await file.read()

            if (
                MAX_FILE_SIZE_MB > 0
                and len(file_contents) > MAX_FILE_SIZE_MB * 1024 * 1024
            ):
                skipped_files.append(
                    {
                        'name': safe_filename,
                        'reason': f'Exceeds maximum size limit of {MAX_FILE_SIZE_MB}MB',
                    }
                )
                continue

            if not is_extension_allowed(safe_filename):
                skipped_files.append(
                    {'name': safe_filename, 'reason': 'File type not allowed'}
                )
                continue

            # copy the file to the runtime
            with tempfile.TemporaryDirectory() as tmp_dir:
                tmp_file_path = os.path.join(tmp_dir, safe_filename)
                with open(tmp_file_path, 'wb') as tmp_file:
                    tmp_file.write(file_contents)
                    tmp_file.flush()

                runtime: Runtime = request.state.conversation.runtime
                runtime.copy_to(
                    tmp_file_path, runtime.config.workspace_mount_path_in_sandbox
                )
            uploaded_files.append(safe_filename)

        response_content = {
            'message': 'File upload process completed',
            'uploaded_files': uploaded_files,
            'skipped_files': skipped_files,
        }

        if not uploaded_files and skipped_files:
            return JSONResponse(
                status_code=status.HTTP_400_BAD_REQUEST,
                content={
                    **response_content,
                    'error': 'No files were uploaded successfully',
                },
            )

        return JSONResponse(status_code=status.HTTP_200_OK, content=response_content)

    except Exception as e:
        logger.error(f'Error during file upload: {e}', exc_info=True)
        return JSONResponse(
            status_code=status.HTTP_500_INTERNAL_SERVER_ERROR,
            content={
                'error': f'Error during file upload: {str(e)}',
                'uploaded_files': [],
                'skipped_files': [],
            },
        )


@app.post('/api/submit-feedback')
async def submit_feedback(request: Request, feedback: FeedbackDataModel):
    """Submit user feedback.

    This function stores the provided feedback data.

    To submit feedback:
    ```sh
    curl -X POST -F "email=test@example.com" -F "token=abc" -F "feedback=positive" -F "permissions=private" -F "trajectory={}" http://localhost:3000/api/submit-feedback
    ```

    Args:
        request (Request): The incoming request object.
        feedback (FeedbackDataModel): The feedback data to be stored.

    Returns:
        dict: The stored feedback data.

    Raises:
        HTTPException: If there's an error submitting the feedback.
    """
    # Assuming the storage service is already configured in the backend
    # and there is a function to handle the storage.
    try:
        feedback_data = store_feedback(feedback)
        return JSONResponse(status_code=200, content=feedback_data)
    except Exception as e:
        logger.error(f'Error submitting feedback: {e}')
        return JSONResponse(
            status_code=500, content={'error': 'Failed to submit feedback'}
        )


@app.get('/api/defaults')
async def appconfig_defaults():
    """Retrieve the default configuration settings.

    To get the default configurations:
    ```sh
    curl http://localhost:3000/api/defaults
    ```

    Returns:
        dict: The default configuration settings.
    """
    return config.defaults_dict


@app.post('/api/save-file')
async def save_file(request: Request):
    """Save a file to the agent's runtime file store.

    This endpoint allows saving a file when the agent is in a paused, finished,
    or awaiting user input state. It checks the agent's state before proceeding
    with the file save operation.

    Args:
        request (Request): The incoming FastAPI request object.

    Returns:
        JSONResponse: A JSON response indicating the success of the operation.

    Raises:
        HTTPException:
            - 403 error if the agent is not in an allowed state for editing.
            - 400 error if the file path or content is missing.
            - 500 error if there's an unexpected error during the save operation.
    """
    try:
        # Extract file path and content from the request
        data = await request.json()
        file_path = data.get('filePath')
        content = data.get('content')

        # Validate the presence of required data
        if not file_path or content is None:
            raise HTTPException(status_code=400, detail='Missing filePath or content')

        # Save the file to the agent's runtime file store
        runtime: Runtime = request.state.conversation.runtime
        file_path = os.path.join(
            runtime.config.workspace_mount_path_in_sandbox, file_path
        )
        write_action = FileWriteAction(file_path, content)
        observation = await call_sync_from_async(runtime.run_action, write_action)

        if isinstance(observation, FileWriteObservation):
            return JSONResponse(
                status_code=200, content={'message': 'File saved successfully'}
            )
        elif isinstance(observation, ErrorObservation):
            return JSONResponse(
                status_code=500,
                content={'error': f'Failed to save file: {observation}'},
            )
        else:
            return JSONResponse(
                status_code=500,
                content={'error': f'Unexpected observation: {observation}'},
            )
    except Exception as e:
        # Log the error and return a 500 response
        logger.error(f'Error saving file: {e}', exc_info=True)
        raise HTTPException(status_code=500, detail=f'Error saving file: {e}')


@app.route('/api/security/{path:path}', methods=['GET', 'POST', 'PUT', 'DELETE'])
async def security_api(request: Request):
    """Catch-all route for security analyzer API requests.

    Each request is handled directly to the security analyzer.

    Args:
        request (Request): The incoming FastAPI request object.

    Returns:
        Any: The response from the security analyzer.

    Raises:
        HTTPException: If the security analyzer is not initialized.
    """
    if not request.state.conversation.security_analyzer:
        raise HTTPException(status_code=404, detail='Security analyzer not initialized')

    return await request.state.conversation.security_analyzer.handle_api_request(
        request
    )


@app.get('/api/zip-directory')
async def zip_current_workspace(request: Request):
    try:
        logger.info('Zipping workspace')
        runtime: Runtime = request.state.conversation.runtime

        path = runtime.config.workspace_mount_path_in_sandbox
        zip_file_bytes = await call_sync_from_async(runtime.copy_from, path)
        zip_stream = io.BytesIO(zip_file_bytes)  # Wrap to behave like a file stream
        response = StreamingResponse(
            zip_stream,
            media_type='application/x-zip-compressed',
            headers={'Content-Disposition': 'attachment; filename=workspace.zip'},
        )

        return response
    except Exception as e:
        logger.error(f'Error zipping workspace: {e}', exc_info=True)
        raise HTTPException(
            status_code=500,
            detail='Failed to zip workspace',
        )


class AuthCode(BaseModel):
    code: str


@app.post('/github/callback')
def github_callback(auth_code: AuthCode):
    # Prepare data for the token exchange request
    data = {
        'client_id': os.getenv('GITHUB_CLIENT_ID'),
        'client_secret': os.getenv('GITHUB_CLIENT_SECRET'),
        'code': auth_code.code,
    }

    logger.info(f'Exchanging code for token: {data}')

    headers = {'Accept': 'application/json'}
    response = requests.post(
        'https://github.com/login/oauth/access_token', data=data, headers=headers
    )

    if response.status_code != 200:
        return JSONResponse(
            status_code=status.HTTP_400_BAD_REQUEST,
            content={'error': 'Failed to exchange code for token'},
        )

    token_response = response.json()

    if 'access_token' not in token_response:
        return JSONResponse(
            status_code=status.HTTP_400_BAD_REQUEST,
            content={'error': 'No access token in response'},
        )

    return JSONResponse(
        status_code=status.HTTP_200_OK,
        content={'access_token': token_response['access_token']},
    )


<<<<<<< HEAD
@app.get('/{full_path:path}')
async def serve_spa(full_path: str):
    return FileResponse('./frontend/build/index.html')
=======
class User(BaseModel):
    login: str  # GitHub login handle


@app.post('/authenticate')
def authenticate(user: User | None = None):
    waitlist = os.getenv('GITHUB_USER_LIST_FILE')

    # Only check if waitlist is provided
    if waitlist is not None:
        try:
            with open(waitlist, 'r') as f:
                users = f.read().splitlines()
                if user is None or user.login not in users:
                    return JSONResponse(
                        status_code=status.HTTP_403_FORBIDDEN,
                        content={'error': 'User not on waitlist'},
                    )
        except FileNotFoundError:
            return JSONResponse(
                status_code=status.HTTP_500_INTERNAL_SERVER_ERROR,
                content={'error': 'Waitlist file not found'},
            )

    return JSONResponse(
        status_code=status.HTTP_200_OK, content={'message': 'User authenticated'}
    )
>>>>>>> 385cc8f5


app.mount('/', StaticFiles(directory='./frontend/build', html=True), name='dist')<|MERGE_RESOLUTION|>--- conflicted
+++ resolved
@@ -798,11 +798,6 @@
     )
 
 
-<<<<<<< HEAD
-@app.get('/{full_path:path}')
-async def serve_spa(full_path: str):
-    return FileResponse('./frontend/build/index.html')
-=======
 class User(BaseModel):
     login: str  # GitHub login handle
 
@@ -830,7 +825,11 @@
     return JSONResponse(
         status_code=status.HTTP_200_OK, content={'message': 'User authenticated'}
     )
->>>>>>> 385cc8f5
+
+
+@app.get('/{full_path:path}')
+async def serve_spa(full_path: str):
+    return FileResponse('./frontend/build/index.html')
 
 
 app.mount('/', StaticFiles(directory='./frontend/build', html=True), name='dist')