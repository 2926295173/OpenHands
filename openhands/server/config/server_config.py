import os
from typing import Any, ClassVar

from openhands.core.logger import openhands_logger as logger
from openhands.server.types import AppMode, ServerConfigInterface
from openhands.utils.import_utils import get_impl


class ServerConfig(ServerConfigInterface):
    config_cls: ClassVar[str | None] = os.environ.get('OPENHANDS_CONFIG_CLS', None)
    app_mode: ClassVar[AppMode] = AppMode.OSS
    posthog_client_key: ClassVar[str] = (
        'phc_3ESMmY9SgqEAGBB6sMGK5ayYHkeUuknH2vP6FmWH9RA'
    )
    github_client_id: ClassVar[str] = os.environ.get('GITHUB_APP_CLIENT_ID', '')
    enable_billing: ClassVar[bool] = os.environ.get('ENABLE_BILLING', 'false') == 'true'
    hide_llm_settings: ClassVar[bool] = (
        os.environ.get('HIDE_LLM_SETTINGS', 'false') == 'true'
    )
    settings_store_class: ClassVar[str] = (
        'openhands.storage.settings.file_settings_store.FileSettingsStore'
    )
    secret_store_class: ClassVar[str] = (
        'openhands.storage.secrets.file_secrets_store.FileSecretsStore'
    )
    conversation_store_class: ClassVar[str] = (
        'openhands.storage.conversation.file_conversation_store.FileConversationStore'
    )
<<<<<<< HEAD
    conversation_manager_class: ClassVar[str] = (
        'openhands.server.conversation_manager.standalone_conversation_manager.StandaloneConversationManager'
    )
    monitoring_listener_class: ClassVar[str] = (
        'openhands.server.monitoring.MonitoringListener'
    )
    user_auth_class: ClassVar[str] = (
=======
    conversation_manager_class: str = os.environ.get(
        "CONVERSATION_MANAGER_CLASS",
        'openhands.server.conversation_manager.standalone_conversation_manager.StandaloneConversationManager',
    )
    monitoring_listener_class: str = 'openhands.server.monitoring.MonitoringListener'
    user_auth_class: str = (
>>>>>>> 3980ba53
        'openhands.server.user_auth.default_user_auth.DefaultUserAuth'
    )

    def verify_config(self) -> None:
        if self.config_cls:
            raise ValueError('Unexpected config path provided')

    def get_config(self) -> dict[str, Any]:
        config = {
            'APP_MODE': self.app_mode,
            'GITHUB_CLIENT_ID': self.github_client_id,
            'POSTHOG_CLIENT_KEY': self.posthog_client_key,
            'FEATURE_FLAGS': {
                'ENABLE_BILLING': self.enable_billing,
                'HIDE_LLM_SETTINGS': self.hide_llm_settings,
            },
        }

        return config


def load_server_config() -> ServerConfigInterface:
    config_cls = os.environ.get('OPENHANDS_CONFIG_CLS', None)
    logger.info(f'Using config class {config_cls}')

    server_config_cls = get_impl(ServerConfig, config_cls)
    server_config_instance = server_config_cls()
    server_config_instance.verify_config()

    return server_config_instance<|MERGE_RESOLUTION|>--- conflicted
+++ resolved
@@ -26,22 +26,12 @@
     conversation_store_class: ClassVar[str] = (
         'openhands.storage.conversation.file_conversation_store.FileConversationStore'
     )
-<<<<<<< HEAD
-    conversation_manager_class: ClassVar[str] = (
-        'openhands.server.conversation_manager.standalone_conversation_manager.StandaloneConversationManager'
-    )
-    monitoring_listener_class: ClassVar[str] = (
-        'openhands.server.monitoring.MonitoringListener'
-    )
-    user_auth_class: ClassVar[str] = (
-=======
-    conversation_manager_class: str = os.environ.get(
+    conversation_manager_class: ClassVar[str] = os.environ.get(
         "CONVERSATION_MANAGER_CLASS",
         'openhands.server.conversation_manager.standalone_conversation_manager.StandaloneConversationManager',
     )
-    monitoring_listener_class: str = 'openhands.server.monitoring.MonitoringListener'
-    user_auth_class: str = (
->>>>>>> 3980ba53
+    monitoring_listener_class: ClassVar[str] = 'openhands.server.monitoring.MonitoringListener'
+    user_auth_class: ClassVar[str] = (
         'openhands.server.user_auth.default_user_auth.DefaultUserAuth'
     )
 
