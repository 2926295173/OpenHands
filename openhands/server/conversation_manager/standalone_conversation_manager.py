--- conflicted
+++ resolved
@@ -485,11 +485,7 @@
         )
 
     def _get_conversation_url(self, conversation_id: str):
-<<<<<<< HEAD
-        return f'/conversations/{conversation_id}'
-=======
         return f'/api/conversations/{conversation_id}'
->>>>>>> 2f55cbb7
 
 
 def _last_updated_at_key(conversation: ConversationMetadata) -> float:
