--- conflicted
+++ resolved
@@ -484,13 +484,8 @@
             event_store=session.agent_session.event_stream,
         )
 
-<<<<<<< HEAD
     def _get_conversation_url(self, conversation_id: str) -> str:
-        return f'/conversations/{conversation_id}'
-=======
-    def _get_conversation_url(self, conversation_id: str):
         return f"/api/conversations/{conversation_id}"
->>>>>>> 3980ba53
 
 
 def _last_updated_at_key(conversation: ConversationMetadata) -> float:
