from __future__ import annotations

import asyncio
import hashlib
import os
from base64 import urlsafe_b64encode
from dataclasses import dataclass, field
from types import MappingProxyType
from typing import Any, cast

import docker
import httpx
import socketio
from docker.models.containers import Container
from fastapi import status

from openhands.controller.agent import Agent
from openhands.core.config import OpenHandsConfig
from openhands.core.logger import openhands_logger as logger
from openhands.events.action import MessageAction
from openhands.events.nested_event_store import NestedEventStore
from openhands.events.stream import EventStream
from openhands.integrations.provider import PROVIDER_TOKEN_TYPE, ProviderHandler
from openhands.llm.llm import LLM
from openhands.runtime.impl.docker.containers import stop_all_containers
from openhands.runtime.impl.docker.docker_runtime import DockerRuntime
from openhands.server.config.server_config import ServerConfig
from openhands.server.conversation_manager.conversation_manager import (
    ConversationManager,
)
from openhands.server.data_models.agent_loop_info import AgentLoopInfo
from openhands.server.monitoring import MonitoringListener
from openhands.server.session.conversation import ServerConversation
from openhands.server.session.conversation_init_data import ConversationInitData
from openhands.server.session.session import ROOM_KEY, Session
from openhands.storage.conversation.conversation_store import ConversationStore
from openhands.storage.data_models.conversation_metadata import ConversationMetadata
from openhands.storage.data_models.conversation_status import ConversationStatus
from openhands.storage.data_models.settings import Settings
from openhands.storage.files import FileStore
from openhands.storage.locations import get_conversation_dir
from openhands.utils.async_utils import call_sync_from_async
from openhands.utils.import_utils import get_impl


@dataclass
class DockerNestedConversationManager(ConversationManager):
    """ServerConversation manager where the agent loops exist inside the docker containers."""

    sio: socketio.AsyncServer
    config: OpenHandsConfig
    server_config: ServerConfig
    file_store: FileStore
    docker_client: docker.DockerClient = field(default_factory=docker.from_env)
    _conversation_store_class: type[ConversationStore] | None = None
    _starting_conversation_ids: set[str] = field(default_factory=set)

    async def __aenter__(self):
        # No action is required on startup for this implementation
        pass

    async def __aexit__(self, exc_type, exc_value, traceback):
        # No action is required on shutdown for this implementation
        pass

    async def attach_to_conversation(
<<<<<<< HEAD
        self, conversation_id: str, user_id: str | None = None
    ) -> Conversation | None:
=======
        self, sid: str, user_id: str | None = None
    ) -> ServerConversation | None:
>>>>>>> 205f0234
        # Not supported - clients should connect directly to the nested server!
        raise ValueError('unsupported_operation')

    async def detach_from_conversation(self, conversation: ServerConversation):
        # Not supported - clients should connect directly to the nested server!
        raise ValueError('unsupported_operation')

    async def join_conversation(
        self,
        conversation_id: str,
        connection_id: str,
        settings: Settings,
        user_id: str | None,
    ) -> AgentLoopInfo:
        # Not supported - clients should connect directly to the nested server!
        raise ValueError('unsupported_operation')

    async def get_running_agent_loops(
        self, user_id: str | None = None, filter_to_sids: set[str] | None = None
    ) -> set[str]:
        """
        Get the running agent loops directly from docker.
        """
        names = (container.name for container in self.docker_client.containers.list())
        conversation_ids = {
            name[len('openhands-runtime-') :]
            for name in names
            if name.startswith('openhands-runtime-')
        }
        if filter_to_sids is not None:
            conversation_ids = {
                conversation_id
                for conversation_id in conversation_ids
                if conversation_id in filter_to_sids
            }
        return conversation_ids

    async def get_connections(
        self, user_id: str | None = None, filter_to_sids: set[str] | None = None
    ) -> dict[str, str]:
        # We don't monitor connections outside the nested server, though we could introduce an API for this.
        results: dict[str, str] = {}
        return results

    async def maybe_start_agent_loop(
        self,
        conversation_id: str,
        settings: Settings,
        user_id: str | None,
        initial_user_msg: MessageAction | None = None,
        replay_json: str | None = None,
    ) -> AgentLoopInfo:
        if not await self.is_agent_loop_running(conversation_id):
            await self._start_agent_loop(
                conversation_id, settings, user_id, initial_user_msg, replay_json
            )

        nested_url = self._get_nested_url(conversation_id)
        return AgentLoopInfo(
            conversation_id=conversation_id,
            url=nested_url,
            session_api_key=self._get_session_api_key_for_conversation(conversation_id),
            event_store=NestedEventStore(
                base_url=nested_url,
                conversation_id=conversation_id,
                user_id=user_id,
            ),
            status=ConversationStatus.STARTING
            if conversation_id in self._starting_conversation_ids
            else ConversationStatus.RUNNING,
        )

    async def _start_agent_loop(
        self,
        conversation_id: str,
        settings: Settings,
        user_id: str | None,
        initial_user_msg: MessageAction | None,
        replay_json: str | None,
    ):
        logger.info(
            f'starting_agent_loop:{conversation_id}',
            extra={'session_id': conversation_id},
        )
        await self.ensure_num_conversations_below_limit(conversation_id, user_id)
        runtime = await self._create_runtime(conversation_id, user_id, settings)
        self._starting_conversation_ids.add(conversation_id)
        try:
            # Build the runtime container image if it is missing
            await call_sync_from_async(runtime.maybe_build_runtime_container_image)

            # initialize the container but dont wait for it to start
            await call_sync_from_async(runtime.init_container)

            # Start the conversation in a background task.
            asyncio.create_task(
                self._start_conversation(
                    conversation_id,
                    settings,
                    runtime,
                    initial_user_msg,
                    replay_json,
                    runtime.api_url,
                )
            )

        except Exception:
            self._starting_conversation_ids.remove(conversation_id)
            raise

    async def _start_conversation(
        self,
        conversation_id: str,
        settings: Settings,
        runtime: DockerRuntime,
        initial_user_msg: MessageAction | None,
        replay_json: str | None,
        api_url: str,
    ):
        try:
            await call_sync_from_async(runtime.wait_until_alive)
            await call_sync_from_async(runtime.setup_initial_env)
            async with httpx.AsyncClient(
                headers={
                    'X-Session-API-Key': self._get_session_api_key_for_conversation(
                        conversation_id
                    )
                }
            ) as client:
                # setup the settings...
                settings_json = settings.model_dump(context={'expose_secrets': True})
                settings_json.pop('custom_secrets', None)
                settings_json.pop('git_provider_tokens', None)
                secrets_store = settings_json.pop('secrets_store', None) or {}
                response = await client.post(
                    f'{api_url}/api/settings', json=settings_json
                )
                assert response.status_code == status.HTTP_200_OK

                # Setup provider tokens
                provider_handler = self._get_provider_handler(settings)
                provider_tokens = provider_handler.provider_tokens
                if provider_tokens:
                    provider_tokens_json = {
                        k.value: {
                            'token': v.token.get_secret_value(),
                            'user_id': v.user_id,
                            'host': v.host,
                        }
                        for k, v in provider_tokens.items()
                        if v.token
                    }
                    response = await client.post(
                        f'{api_url}/api/add-git-providers',
                        json={
                            'provider_tokens': provider_tokens_json,
                        },
                    )
                    assert response.status_code == status.HTTP_200_OK

                # Setup custom secrets
                custom_secrets = secrets_store.get('custom_secrets') or {}
                if custom_secrets:
                    for key, value in custom_secrets.items():
                        response = await client.post(
                            f'{api_url}/api/secrets',
                            json={
                                'name': key,
                                'description': value.description,
                                'value': value.value,
                            },
                        )
                        assert response.status_code == status.HTTP_200_OK

                init_conversation: dict[str, Any] = {
                    'initial_user_msg': initial_user_msg,
                    'image_urls': [],
                    'replay_json': replay_json,
                    'conversation_id': conversation_id,
                }

                if isinstance(settings, ConversationInitData):
                    init_conversation['repository'] = settings.selected_repository
                    init_conversation['selected_branch'] = settings.selected_branch
                    init_conversation['git_provider'] = (
                        settings.git_provider.value if settings.git_provider else None
                    )

                # Create conversation
                response = await client.post(
                    f'{api_url}/api/conversations', json=init_conversation
                )
                logger.info(
                    f'_start_agent_loop:{response.status_code}:{response.json()}'
                )
                assert response.status_code == status.HTTP_200_OK
        finally:
            self._starting_conversation_ids.remove(conversation_id)

    async def send_to_event_stream(self, connection_id: str, data: dict):
        # Not supported - clients should connect directly to the nested server!
        raise ValueError('unsupported_operation')

    async def disconnect_from_session(self, connection_id: str):
        # Not supported - clients should connect directly to the nested server!
        raise ValueError('unsupported_operation')

    async def close_session(self, conversation_id: str):
        stop_all_containers(f'openhands-runtime-{conversation_id}')

    async def get_agent_loop_info(self, user_id=None, filter_to_sids=None):
        results = []
        containers = self.docker_client.containers.list()
        for container in containers:
            if not container.name.startswith('openhands-runtime-'):
                continue
            conversation_id = container.name[len('openhands-runtime-') :]
            if filter_to_sids is not None and conversation_id not in filter_to_sids:
                continue
            nested_url = self.get_nested_url_for_container(container)
            if os.getenv('NESTED_RUNTIME_BROWSER_HOST', '') != '':
                # This should be set to http://localhost if you're running OH inside a docker container
                nested_url = nested_url.replace(
                    self.config.sandbox.local_runtime_url,
                    os.getenv('NESTED_RUNTIME_BROWSER_HOST', ''),
                )
            agent_loop_info = AgentLoopInfo(
                conversation_id=conversation_id,
                url=nested_url,
                session_api_key=self._get_session_api_key_for_conversation(
                    conversation_id
                ),
                event_store=NestedEventStore(
                    base_url=nested_url,
                    conversation_id=conversation_id,
                    user_id=user_id,
                ),
                status=ConversationStatus.STARTING
                if conversation_id in self._starting_conversation_ids
                else ConversationStatus.RUNNING,
            )
            results.append(agent_loop_info)
        return results

    @classmethod
    def get_instance(
        cls,
        sio: socketio.AsyncServer,
        config: OpenHandsConfig,
        file_store: FileStore,
        server_config: ServerConfig,
        monitoring_listener: MonitoringListener,
    ) -> ConversationManager:
        return DockerNestedConversationManager(
            sio=sio,
            config=config,
            server_config=server_config,
            file_store=file_store,
        )

    async def _get_conversation_store(self, user_id: str | None) -> ConversationStore:
        conversation_store_class = self._conversation_store_class
        if not conversation_store_class:
            self._conversation_store_class = conversation_store_class = get_impl(
                ConversationStore,  # type: ignore
                self.server_config.conversation_store_class,
            )
        store = await conversation_store_class.get_instance(self.config, user_id)
        return store

    def _get_nested_url(self, conversation_id: str) -> str:
        container = self.docker_client.containers.get(
            f'openhands-runtime-{conversation_id}'
        )
        return self.get_nested_url_for_container(container)

    def get_nested_url_for_container(self, container: Container) -> str:
        env = container.attrs['Config']['Env']
        container_port = int(next(e[5:] for e in env if e.startswith('port=')))
        conversation_id = container.name[len('openhands-runtime-') :]
        nested_url = f'{self.config.sandbox.local_runtime_url}:{container_port}/api/conversations/{conversation_id}'
        return nested_url

    def _get_session_api_key_for_conversation(self, conversation_id: str):
        jwt_secret = self.config.jwt_secret.get_secret_value()  # type:ignore
        conversation_key = f'{jwt_secret}:{conversation_id}'.encode()
        session_api_key = (
            urlsafe_b64encode(hashlib.sha256(conversation_key).digest())
            .decode()
            .replace('=', '')
        )
        return session_api_key

    async def ensure_num_conversations_below_limit(
        self, conversation_id: str, user_id: str | None
    ):
        response_ids = await self.get_running_agent_loops(user_id)
        if len(response_ids) >= self.config.max_concurrent_conversations:
            logger.info(
                f'too_many_sessions_for:{user_id or ""}',
                extra={'session_id': conversation_id, 'user_id': user_id},
            )
            # Get the conversations sorted (oldest first)
            conversation_store = await self._get_conversation_store(user_id)
            conversations = await conversation_store.get_all_metadata(response_ids)
            conversations.sort(key=_last_updated_at_key, reverse=True)

            while len(conversations) >= self.config.max_concurrent_conversations:
                oldest_conversation_id = conversations.pop().conversation_id
                logger.debug(
                    f'closing_from_too_many_sessions:{user_id or ""}:{oldest_conversation_id}',
                    extra={'session_id': oldest_conversation_id, 'user_id': user_id},
                )
                # Send status message to client and close session.
                status_update_dict = {
                    'status_update': True,
                    'type': 'error',
                    'id': 'AGENT_ERROR$TOO_MANY_CONVERSATIONS',
                    'message': 'Too many conversations at once. If you are still using this one, try reactivating it by prompting the agent to continue',
                }
                await self.sio.emit(
                    'oh_event',
                    status_update_dict,
                    to=ROOM_KEY.format(conversation_id=oldest_conversation_id),
                )
                await self.close_session(oldest_conversation_id)

    def _get_provider_handler(self, settings: Settings):
        provider_tokens = None
        if isinstance(settings, ConversationInitData):
            provider_tokens = settings.git_provider_tokens
        provider_handler = ProviderHandler(
            provider_tokens=provider_tokens
            or cast(PROVIDER_TOKEN_TYPE, MappingProxyType({}))
        )
        return provider_handler

    async def _create_runtime(
        self, conversation_id: str, user_id: str | None, settings: Settings
    ):
        # This session is created here only because it is the easiest way to get a runtime, which
        # is the easiest way to create the needed docker container
        session = Session(
            conversation_id=conversation_id,
            file_store=self.file_store,
            config=self.config,
            sio=self.sio,
            user_id=user_id,
        )
        agent_cls = settings.agent or self.config.default_agent
        agent_name = agent_cls if agent_cls is not None else 'agent'
        llm = LLM(
            config=self.config.get_llm_config_from_agent(agent_name),
            retry_listener=session._notify_on_llm_retry,
        )
        llm = session._create_llm(agent_cls)
        agent_config = self.config.get_agent_config(agent_cls)
        agent = Agent.get_cls(agent_cls)(llm, agent_config)

        config = self.config.model_copy(deep=True)
        env_vars = config.sandbox.runtime_startup_env_vars
        env_vars['CONVERSATION_MANAGER_CLASS'] = (
            'openhands.server.conversation_manager.standalone_conversation_manager.StandaloneConversationManager'
        )
        env_vars['SERVE_FRONTEND'] = '0'
        env_vars['RUNTIME'] = 'local'
        env_vars['USER'] = 'CURRENT_USER'
        env_vars['SESSION_API_KEY'] = self._get_session_api_key_for_conversation(
            conversation_id
        )

        # Set up mounted volume for conversation directory within workspace
        # TODO: Check if we are using the standard event store and file store
        volumes = config.sandbox.volumes
        if not config.sandbox.volumes:
            volumes = []
        else:
            volumes = [v.strip() for v in config.sandbox.volumes.split(',')]
        conversation_dir = get_conversation_dir(conversation_id, user_id)
        volumes.append(
            f'{config.file_store_path}/{conversation_dir}:{OpenHandsConfig.model_fields["file_store_path"].default}/{conversation_dir}:rw'
        )
        config.sandbox.volumes = ','.join(volumes)

        # Currently this eventstream is never used and only exists because one is required in order to create a docker runtime
        event_stream = EventStream(conversation_id, self.file_store, user_id)

        runtime = DockerRuntime(
            config=config,
            event_stream=event_stream,
            conversation_id=conversation_id,
            plugins=agent.sandbox_plugins,
            headless_mode=False,
            attach_to_existing=False,
            env_vars=env_vars,
            main_module='openhands.server',
        )

        # Hack - disable setting initial env.
        runtime.setup_initial_env = lambda: None  # type:ignore

        return runtime


def _last_updated_at_key(conversation: ConversationMetadata) -> float:
    last_updated_at = conversation.last_updated_at
    if last_updated_at is None:
        return 0.0
    return last_updated_at.timestamp()<|MERGE_RESOLUTION|>--- conflicted
+++ resolved
@@ -64,13 +64,8 @@
         pass
 
     async def attach_to_conversation(
-<<<<<<< HEAD
         self, conversation_id: str, user_id: str | None = None
-    ) -> Conversation | None:
-=======
-        self, sid: str, user_id: str | None = None
     ) -> ServerConversation | None:
->>>>>>> 205f0234
         # Not supported - clients should connect directly to the nested server!
         raise ValueError('unsupported_operation')
 
