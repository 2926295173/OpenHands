--- conflicted
+++ resolved
@@ -3,9 +3,7 @@
 import copy
 import json
 import os
-import random
 import shutil
-import string
 import tempfile
 from abc import abstractmethod
 from pathlib import Path
@@ -21,10 +19,6 @@
 from openhands.events import EventSource, EventStream, EventStreamSubscriber
 from openhands.events.action import (
     Action,
-    ActionConfirmationStatus,
-    AgentThinkAction,
-    BrowseInteractiveAction,
-    BrowseURLAction,
     CmdRunAction,
     FileReadAction,
     FileWriteAction,
@@ -33,21 +27,15 @@
 from openhands.events.action.mcp import MCPAction
 from openhands.events.event import Event
 from openhands.events.observation import (
-    AgentThinkObservation,
     CmdOutputObservation,
     ErrorObservation,
-    FileReadObservation,
     NullObservation,
     Observation,
-    UserRejectObservation,
 )
-from openhands.events.serialization.action import ACTION_TYPE_TO_CLASS
 from openhands.integrations.provider import (
     PROVIDER_TOKEN_TYPE,
     ProviderHandler,
-    ProviderType,
 )
-from openhands.integrations.service_types import AuthenticationError
 from openhands.microagent import (
     BaseMicroagent,
     load_microagents_from_dir,
@@ -125,7 +113,9 @@
         pass
 
     @abstractmethod
-    def _execute_shell_fn_git_handler(self, cmd: str, cwd: str | None = None) -> CommandResult:
+    def _execute_shell_fn_git_handler(
+        self, cmd: str, cwd: str | None = None
+    ) -> CommandResult:
         """Execute a shell command for git handler."""
         pass
 
@@ -411,124 +401,6 @@
             return
         self.event_stream.add_event(observation, source)  # type: ignore[arg-type]
 
-<<<<<<< HEAD
-=======
-    async def clone_or_init_repo(
-        self,
-        git_provider_tokens: PROVIDER_TOKEN_TYPE | None,
-        selected_repository: str | None,
-        selected_branch: str | None,
-    ) -> str:
-        repository = None
-        if selected_repository:  # Determine provider from repo name
-            try:
-                provider_handler = ProviderHandler(
-                    git_provider_tokens or MappingProxyType({})
-                )
-                repository = await provider_handler.verify_repo_provider(
-                    selected_repository
-                )
-            except AuthenticationError:
-                raise RuntimeError(
-                    'Git provider authentication issue when cloning repo'
-                )
-
-        if not selected_repository:
-            # In SaaS mode (indicated by user_id being set), always run git init
-            # In OSS mode, only run git init if workspace_base is not set
-            if self.user_id or not self.config.workspace_base:
-                logger.debug(
-                    'No repository selected. Initializing a new git repository in the workspace.'
-                )
-                action = CmdRunAction(
-                    command='git init',
-                )
-                self.run_action(action)
-            else:
-                logger.info(
-                    'In workspace mount mode, not initializing a new git repository.'
-                )
-            return ''
-
-        # This satisfies mypy because param is optional, but `verify_repo_provider` guarentees this gets populated
-        if not repository:
-            return ''
-
-        provider = repository.git_provider
-        provider_domains = {
-            ProviderType.GITHUB: 'github.com',
-            ProviderType.GITLAB: 'gitlab.com',
-        }
-
-        domain = provider_domains[provider]
-
-        # Try to use token if available, otherwise use public URL
-        if git_provider_tokens and provider in git_provider_tokens:
-            git_token = git_provider_tokens[provider].token
-            if git_token:
-                if provider == ProviderType.GITLAB:
-                    remote_repo_url = f'https://oauth2:{git_token.get_secret_value()}@{domain}/{selected_repository}.git'
-                else:
-                    remote_repo_url = f'https://{git_token.get_secret_value()}@{domain}/{selected_repository}.git'
-            else:
-                remote_repo_url = f'https://{domain}/{selected_repository}.git'
-        else:
-            remote_repo_url = f'https://{domain}/{selected_repository}.git'
-
-        if not remote_repo_url:
-            raise ValueError('Missing either Git token or valid repository')
-
-        if self.status_callback:
-            self.status_callback(
-                'info', 'STATUS$SETTING_UP_WORKSPACE', 'Setting up workspace...'
-            )
-
-        dir_name = selected_repository.split('/')[-1]
-
-        # Generate a random branch name to avoid conflicts
-        random_str = ''.join(
-            random.choices(string.ascii_lowercase + string.digits, k=8)
-        )
-        openhands_workspace_branch = f'openhands-workspace-{random_str}'
-
-        # Clone repository command
-        clone_command = f'git clone {remote_repo_url} {dir_name}'
-
-        # Checkout to appropriate branch
-        checkout_command = (
-            f'git checkout {selected_branch}'
-            if selected_branch
-            else f'git checkout -b {openhands_workspace_branch}'
-        )
-
-        action = CmdRunAction(
-            command=f'{clone_command} ; cd {dir_name} ; {checkout_command}',
-        )
-        self.log('info', f'Cloning repo: {selected_repository}')
-        self.run_action(action)
-        return dir_name
-
-    def maybe_run_setup_script(self):
-        """Run .openhands/setup.sh if it exists in the workspace or repository."""
-        setup_script = '.openhands/setup.sh'
-        read_obs = self.read(FileReadAction(path=setup_script))
-        if isinstance(read_obs, ErrorObservation):
-            return
-
-        if self.status_callback:
-            self.status_callback(
-                'info', 'STATUS$SETTING_UP_WORKSPACE', 'Setting up workspace...'
-            )
-
-        # setup scripts time out after 10 minutes
-        action = CmdRunAction(
-            f'chmod +x {setup_script} && source {setup_script}', blocking=True
-        )
-        action.set_hard_timeout(600)
-        obs = self.run_action(action)
-        if isinstance(obs, CmdOutputObservation) and obs.exit_code != 0:
-            self.log('error', f'Setup script failed: {obs.content}')
-
     def maybe_setup_git_hooks(self):
         """Set up git hooks if .openhands/pre-commit.sh exists in the workspace or repository."""
         pre_commit_script = '.openhands/pre-commit.sh'
@@ -620,7 +492,6 @@
 
         self.log('info', 'Git pre-commit hook installed successfully')
 
->>>>>>> b6c5a7e8
     def get_microagents_from_selected_repo(
         self, selected_repository: str | None
     ) -> list[BaseMicroagent]:
@@ -691,7 +562,9 @@
                     f'Loading repository microagents from {user_microagents_dir}',
                 )
                 try:
-                    repo_microagents = self._load_microagents_from_dir(user_microagents_dir)
+                    repo_microagents = self._load_microagents_from_dir(
+                        user_microagents_dir
+                    )
                     loaded_microagents.extend(repo_microagents)
                 except Exception as e:
                     self.log('debug', f'Error loading microagents from {user_dir}: {e}')
@@ -707,10 +580,14 @@
                     f'Loading repository microagents from {repo_microagents_dir}',
                 )
                 try:
-                    repo_microagents = self._load_microagents_from_dir(repo_microagents_dir)
+                    repo_microagents = self._load_microagents_from_dir(
+                        repo_microagents_dir
+                    )
                     loaded_microagents.extend(repo_microagents)
                 except Exception as e:
-                    self.log('debug', f'Error loading microagents from selected repo: {e}')
+                    self.log(
+                        'debug', f'Error loading microagents from selected repo: {e}'
+                    )
             except Exception as e:
                 self.log('debug', f'Error loading microagents from selected repo: {e}')
 
