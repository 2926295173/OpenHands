--- conflicted
+++ resolved
@@ -27,13 +27,8 @@
     IPythonRunCellAction,
 )
 from openhands.events.action.action import Action
-<<<<<<< HEAD
 from openhands.events.event import FileEditSource
 from openhands.events.action.mcp import McpAction
-=======
-from openhands.events.action.files import FileEditSource
-from openhands.events.action.mcp import MCPAction
->>>>>>> f45f398d
 from openhands.events.observation import (
     AgentThinkObservation,
     ErrorObservation,
