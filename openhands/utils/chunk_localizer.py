"""Chunk localizer to help localize the most relevant chunks in a file.

This is primarily used to localize the most relevant chunks in a file
for a given query (e.g. edit draft produced by the agent).
"""

from pydantic import BaseModel
from rapidfuzz.distance import LCSseq
from tree_sitter_languages import get_parser

from openhands.core.logger import openhands_logger as logger


class Chunk(BaseModel):
    text: str
    line_range: tuple[int, int]  # (start_line, end_line), 1-index, inclusive
    normalized_lcs: float = 0.0

    def visualize(self) -> str:
        lines = self.text.split('\n')
        assert len(lines) == self.line_range[1] - self.line_range[0] + 1
        ret = ''
        for i, line in enumerate(lines):
            ret += f'{self.line_range[0] + i}|{line}\n'
        return ret


def _create_chunks_from_raw_string(content: str, size: int) -> list[Chunk]:
    lines = content.split('\n')
    ret: list[Chunk] = []
    for i in range(0, len(lines), size):
        _cur_lines = lines[i : i + size]
        ret.append(
            Chunk(
                text='\n'.join(_cur_lines),
                line_range=(i + 1, i + len(_cur_lines)),
            )
        )
    return ret


def create_chunks(
    text: str, size: int = 100, language: str | None = None
) -> list[Chunk]:
    try:
        parser = get_parser(language) if language is not None else None
    except AttributeError:
        logger.debug(f'Language {language} not supported. Falling back to raw string.')
        parser = None

    if parser is None:
        # fallback to raw string
        return _create_chunks_from_raw_string(text, size)

    # TODO: implement tree-sitter chunking
    # return _create_chunks_from_tree_sitter(parser.parse(bytes(text, 'utf-8')), max_chunk_lines=size)
    raise NotImplementedError('Tree-sitter chunking not implemented yet.')


def normalized_lcs(chunk: str, query: str) -> float:
    """Calculate the normalized Longest Common Subsequence (LCS) to compare file chunk with the query (e.g. edit draft).

    We normalize Longest Common Subsequence (LCS) by the length of the chunk
    to check how **much** of the chunk is covered by the query.
    """
    if len(chunk) == 0:
        return 0.0
<<<<<<< HEAD
    _score = pylcs.lcs_sequence_length(chunk, query)
    return float(_score / len(chunk))
=======

    _score = LCSseq.similarity(chunk, query)

    return _score / len(chunk)
>>>>>>> 28dbb1fc


def get_top_k_chunk_matches(
    text: str, query: str, k: int = 3, max_chunk_size: int = 100
) -> list[Chunk]:
    """Get the top k chunks in the text that match the query.

    The query could be a string of draft code edits.

    Args:
        text: The text to search for the query.
        query: The query to search for in the text.
        k: The number of top chunks to return.
        max_chunk_size: The maximum number of lines in a chunk.
    """
    raw_chunks = create_chunks(text, max_chunk_size)
    chunks_with_lcs: list[Chunk] = [
        Chunk(
            text=chunk.text,
            line_range=chunk.line_range,
            normalized_lcs=normalized_lcs(chunk.text, query),
        )
        for chunk in raw_chunks
    ]
    sorted_chunks = sorted(
        chunks_with_lcs,
        key=lambda x: x.normalized_lcs,
        reverse=True,
    )
    return sorted_chunks[:k]<|MERGE_RESOLUTION|>--- conflicted
+++ resolved
@@ -65,15 +65,10 @@
     """
     if len(chunk) == 0:
         return 0.0
-<<<<<<< HEAD
-    _score = pylcs.lcs_sequence_length(chunk, query)
-    return float(_score / len(chunk))
-=======
 
     _score = LCSseq.similarity(chunk, query)
 
     return _score / len(chunk)
->>>>>>> 28dbb1fc
 
 
 def get_top_k_chunk_matches(
