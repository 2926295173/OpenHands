from __future__ import annotations

from dataclasses import dataclass

from pydantic import TypeAdapter

from openhands.core.config.app_config import AppConfig
from openhands.core.logger import openhands_logger as logger
from openhands.storage import get_file_store
from openhands.storage.conversation.conversation_store import ConversationStore
from openhands.storage.data_models.conversation_metadata import ConversationMetadata
from openhands.storage.data_models.conversation_metadata_result_set import (
    ConversationMetadataResultSet,
)
from openhands.storage.files import FileStore
from openhands.storage.locations import (
    CONVERSATION_BASE_DIR,
    get_conversation_metadata_filename,
)
from openhands.utils.async_utils import call_sync_from_async
from openhands.utils.search_utils import offset_to_page_id, page_id_to_offset
<<<<<<< HEAD
=======

conversation_metadata_type_adapter = TypeAdapter(ConversationMetadata)
>>>>>>> c40b0b9a


@dataclass
class FileConversationStore(ConversationStore):
    file_store: FileStore

    async def save_metadata(self, metadata: ConversationMetadata):
        json_str = conversation_metadata_type_adapter.dump_json(metadata)
        path = self.get_conversation_metadata_filename(metadata.conversation_id)
        await call_sync_from_async(self.file_store.write, path, json_str)

    async def get_metadata(self, conversation_id: str) -> ConversationMetadata:
        path = self.get_conversation_metadata_filename(conversation_id)
        json_str = await call_sync_from_async(self.file_store.read, path)
        result = conversation_metadata_type_adapter.validate_json(json_str)
        return result

    async def delete_metadata(self, conversation_id: str) -> None:
        path = self.get_conversation_metadata_filename(conversation_id)
        await call_sync_from_async(self.file_store.delete, path)

    async def delete_metadata(self, conversation_id: str) -> None:
        path = self.get_conversation_metadata_filename(conversation_id)
        await call_sync_from_async(self.file_store.delete, path)

    async def exists(self, conversation_id: str) -> bool:
        path = self.get_conversation_metadata_filename(conversation_id)
        try:
            await call_sync_from_async(self.file_store.read, path)
            return True
        except FileNotFoundError:
            return False

    async def search(
        self,
        page_id: str | None = None,
        limit: int = 20,
    ) -> ConversationMetadataResultSet:
        conversations: list[ConversationMetadata] = []
        metadata_dir = self.get_conversation_metadata_dir()
        try:
            conversation_ids = [
                path.split('/')[-2]
                for path in self.file_store.list(metadata_dir)
                if not path.startswith(f'{metadata_dir}/.')
            ]
        except FileNotFoundError:
            return ConversationMetadataResultSet([])
        num_conversations = len(conversation_ids)
        start = page_id_to_offset(page_id)
        end = min(limit + start, num_conversations)
        conversation_ids = conversation_ids[start:end]
        conversations = []
        for conversation_id in conversation_ids:
            try:
                conversations.append(await self.get_metadata(conversation_id))
            except Exception:
                logger.warning(
                    f'Error loading conversation: {conversation_id}',
                    exc_info=True,
                    stack_info=True,
                )
        next_page_id = offset_to_page_id(end, end < num_conversations)
        return ConversationMetadataResultSet(conversations, next_page_id)

    def get_conversation_metadata_dir(self) -> str:
        return CONVERSATION_BASE_DIR

    def get_conversation_metadata_filename(self, conversation_id: str) -> str:
        return get_conversation_metadata_filename(conversation_id)

    @classmethod
    async def get_instance(cls, config: AppConfig, token: str | None):
        file_store = get_file_store(config.file_store, config.file_store_path)
        return FileConversationStore(file_store)<|MERGE_RESOLUTION|>--- conflicted
+++ resolved
@@ -19,11 +19,8 @@
 )
 from openhands.utils.async_utils import call_sync_from_async
 from openhands.utils.search_utils import offset_to_page_id, page_id_to_offset
-<<<<<<< HEAD
-=======
 
 conversation_metadata_type_adapter = TypeAdapter(ConversationMetadata)
->>>>>>> c40b0b9a
 
 
 @dataclass
@@ -40,10 +37,6 @@
         json_str = await call_sync_from_async(self.file_store.read, path)
         result = conversation_metadata_type_adapter.validate_json(json_str)
         return result
-
-    async def delete_metadata(self, conversation_id: str) -> None:
-        path = self.get_conversation_metadata_filename(conversation_id)
-        await call_sync_from_async(self.file_store.delete, path)
 
     async def delete_metadata(self, conversation_id: str) -> None:
         path = self.get_conversation_metadata_filename(conversation_id)
