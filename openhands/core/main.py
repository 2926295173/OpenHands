--- conflicted
+++ resolved
@@ -92,10 +92,7 @@
     if agent is None:
         agent = create_agent(config)
 
-<<<<<<< HEAD
     # when the runtime is created, it will be connected and clone the selected repository
-=======
->>>>>>> 544e756f
     if runtime is None:
         runtime = create_runtime(
             config,
@@ -107,7 +104,6 @@
 
     event_stream = runtime.event_stream
 
-<<<<<<< HEAD
     # when memory is created, it will load the microagents from the selected repository
     memory = create_memory(
         microagents_dir=config.microagents_dir,
@@ -124,8 +120,6 @@
         microagents = runtime.get_microagents_from_selected_repo(None)
         memory.load_user_workspace_microagents(microagents)
 
-=======
->>>>>>> 544e756f
     replay_events: list[Event] | None = None
     if config.replay_trajectory_path:
         logger.info('Trajectory replay is enabled')
