--- conflicted
+++ resolved
@@ -30,7 +30,6 @@
 from openhands.events.serialization import event_from_dict
 from openhands.io import read_input, read_task
 from openhands.runtime.base import Runtime
-from openhands.utils.async_utils import call_sync_from_async
 
 
 class FakeUserResponseFunc(Protocol):
@@ -99,31 +98,17 @@
             sid=sid,
             headless_mode=headless_mode,
             agent=agent,
-            selected_repository=config.sandbox_config.selected_repo,
+            selected_repository=config.sandbox.selected_repo,
         )
 
     event_stream = runtime.event_stream
-
-<<<<<<< HEAD
-    if agent is None:
-        agent = create_agent(runtime, config)
-
-    # Get the selected_repository from config (may be None)
-    selected_repository = config.selected_repository
-
-    # Clone the repository if specified
-    if selected_repository and runtime:
-        # TODO: session restore with docker runtime / with local runtime
-        await call_sync_from_async(
-            runtime.clone_repo, config.github_token, selected_repository, None
-        )
 
     memory = create_memory(
         microagents_dir=config.microagents_dir,
         agent=agent,
         runtime=runtime,
         event_stream=event_stream,
-        selected_repository=selected_repository,
+        # selected_repository=selected_repository,
     )
 
     # trick for testing
@@ -133,8 +118,6 @@
         microagents = runtime.get_microagents_from_selected_repo(None)
         memory.load_user_workspace_microagents(microagents)
 
-=======
->>>>>>> df212ce0
     replay_events: list[Event] | None = None
     if config.replay_trajectory_path:
         logger.info('Trajectory replay is enabled')
