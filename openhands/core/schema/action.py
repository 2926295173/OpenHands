--- conflicted
+++ resolved
@@ -42,7 +42,6 @@
     """Delegates a task to another agent.
     """
 
-
     THINK = 'think'
     """Logs a thought.
     """
@@ -79,16 +78,8 @@
     SEND_PR = 'send_pr'
     """Send a PR to github."""
 
-<<<<<<< HEAD
-    RECALL: str = Field(default='recall')
+    RECALL = 'recall'
     """Retrieves content from a user workspace, microagent, or other source."""
 
-    CONDENSE: str = Field(default='condense')
-    """Records a condensation event in the agent's history."""
-
-
-ActionType = ActionTypeSchema()
-=======
-    RECALL = 'recall'
-    """Retrieves content from a user workspace, microagent, or other source."""
->>>>>>> 1230b229
+    CONDENSE = 'condense'
+    """Records a condensation event in the agent's history."""