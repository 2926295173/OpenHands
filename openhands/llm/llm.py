--- conflicted
+++ resolved
@@ -102,19 +102,6 @@
 
         # litellm actually uses base Exception here for unknown model
         self.model_info: ModelInfo | None = None
-<<<<<<< HEAD
-        try:
-            if self.config.model.startswith('openrouter'):
-                self.model_info = litellm.get_model_info(self.config.model)
-            else:
-                self.model_info = litellm.get_model_info(
-                    self.config.model.split('/')[-1]
-                )
-        # noinspection PyBroadException
-        except Exception as e:
-            logger.warning(f'Could not get model info for {config.model}:\n{e}')
-=======
->>>>>>> bad7ccfe
 
         if self.config.log_completions:
             if self.config.log_completions_folder is None:
@@ -415,17 +402,11 @@
         """
         return (
             self.config.caching_prompt is True
-<<<<<<< HEAD
-            and self.model_info is not None
-            and self.model_info.get('supports_prompt_caching', False)
-            # and self.config.model in CACHE_PROMPT_SUPPORTED_MODELS
-=======
             and (
                 self.config.model in CACHE_PROMPT_SUPPORTED_MODELS
                 or self.config.model.split('/')[-1] in CACHE_PROMPT_SUPPORTED_MODELS
             )
             # We don't need to look-up model_info, because only Anthropic models needs the explicit caching breakpoint
->>>>>>> bad7ccfe
         )
 
     def is_function_calling_active(self) -> bool:
