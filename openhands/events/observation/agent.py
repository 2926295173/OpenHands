--- conflicted
+++ resolved
@@ -28,12 +28,6 @@
 
 
 @dataclass
-<<<<<<< HEAD
-class RecallObservation(Observation):
-    """The output of a recall action."""
-
-    observation: str = ObservationType.RECALL
-=======
 class AgentThinkObservation(Observation):
     """The output of a think action.
 
@@ -42,7 +36,17 @@
     """
 
     observation: str = ObservationType.THINK
->>>>>>> 4502b009
+
+    @property
+    def message(self) -> str:
+        return self.content
+
+
+@dataclass
+class RecallObservation(Observation):
+    """The output of a recall action."""
+
+    observation: str = ObservationType.RECALL
 
     @property
     def message(self) -> str:
