--- conflicted
+++ resolved
@@ -128,19 +128,8 @@
         """
         self.state.error = message
         if exception:
-<<<<<<< HEAD
             self.state.error += f': {str(exception)}'
         self.event_stream.add_event(ErrorObservation(message), EventSource.AGENT)
-=======
-            self.state.error += f': {exception}'
-        await self.event_stream.add_event(ErrorObservation(message), EventSource.AGENT)
-
-    async def add_history(self, action: Action, observation: Observation):
-        if isinstance(action, NullAction) and isinstance(observation, NullObservation):
-            return
-        self.state.history.append((action, observation))
-        self.state.updated_info.append((action, observation))
->>>>>>> 7766a328
 
     async def _start_step_loop(self):
         logger.info(f'[Agent Controller {self.id}] Starting step loop...')
@@ -201,13 +190,8 @@
         self.agent.reset()
 
     async def set_agent_state_to(self, new_state: AgentState):
-<<<<<<< HEAD
         logger.debug(
-            f'[Agent Controller {self.id}] Setting agent({type(self.agent).__name__}) state from {self.state.agent_state} to {new_state}'
-=======
-        logger.info(
             f'[Agent Controller {self.id}] Setting agent({self.agent.name}) state from {self.state.agent_state} to {new_state}'
->>>>>>> 7766a328
         )
 
         if new_state == self.state.agent_state:
@@ -302,15 +286,11 @@
                 obs: Observation = AgentDelegateObservation(
                     outputs=outputs, content=content
                 )
-<<<<<<< HEAD
-                self.event_stream.add_event(obs, EventSource.AGENT)
-=======
 
                 # clean up delegate status
                 self.delegate = None
                 self.delegateAction = None
-                await self.event_stream.add_event(obs, EventSource.AGENT)
->>>>>>> 7766a328
+                self.event_stream.add_event(obs, EventSource.AGENT)
             return
 
         if self.state.num_of_chars > self.max_chars:
