import React from "react";
import Markdown from "react-markdown";
import remarkGfm from "remark-gfm";
import { code } from "../markdown/code";
import { cn } from "#/utils/utils";
import { ul, ol } from "../markdown/list";
import { CopyToClipboardButton } from "#/components/shared/buttons/copy-to-clipboard-button";
import { anchor } from "../markdown/anchor";

interface ChatMessageProps {
  type: "user" | "assistant" | "system";
  message: string;
  className?: string;
}

export function ChatMessage({
  type,
  message,
  className,
  children,
}: React.PropsWithChildren<ChatMessageProps>) {
  const [isHovering, setIsHovering] = React.useState(false);
  const [isCopy, setIsCopy] = React.useState(false);

  const handleCopyToClipboard = async () => {
    await navigator.clipboard.writeText(message);
    setIsCopy(true);
  };

  React.useEffect(() => {
    let timeout: NodeJS.Timeout;

    if (isCopy) {
      timeout = setTimeout(() => {
        setIsCopy(false);
      }, 2000);
    }

    return () => {
      clearTimeout(timeout);
    };
  }, [isCopy]);

  return (
    <article
      data-testid={`${type}-message`}
      onMouseEnter={() => setIsHovering(true)}
      onMouseLeave={() => setIsHovering(false)}
      className={cn(
        "rounded-xl relative",
        "flex flex-col gap-2",
        type === "user" && " max-w-[305px] p-4 bg-tertiary self-end",
<<<<<<< HEAD
        type === "assistant" && "mt-6 max-w-full bg-tranparent",
        type === "system" && "mt-6 max-w-full p-4",
        className,
=======
        type === "assistant" && "mt-6 max-w-full bg-transparent",
>>>>>>> 36e092e0
      )}
    >
      <CopyToClipboardButton
        isHidden={!isHovering}
        isDisabled={isCopy}
        onClick={handleCopyToClipboard}
        mode={isCopy ? "copied" : "copy"}
      />
      <div className="text-sm break-words">
        <Markdown
          components={{
            code,
            ul,
            ol,
            a: anchor,
          }}
          remarkPlugins={[remarkGfm]}
        >
          {message}
        </Markdown>
      </div>
      {children}
    </article>
  );
}<|MERGE_RESOLUTION|>--- conflicted
+++ resolved
@@ -50,13 +50,9 @@
         "rounded-xl relative",
         "flex flex-col gap-2",
         type === "user" && " max-w-[305px] p-4 bg-tertiary self-end",
-<<<<<<< HEAD
-        type === "assistant" && "mt-6 max-w-full bg-tranparent",
+        type === "assistant" && "mt-6 max-w-full bg-transparent",
         type === "system" && "mt-6 max-w-full p-4",
         className,
-=======
-        type === "assistant" && "mt-6 max-w-full bg-transparent",
->>>>>>> 36e092e0
       )}
     >
       <CopyToClipboardButton
