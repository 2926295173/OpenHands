--- conflicted
+++ resolved
@@ -13,11 +13,8 @@
   | "think"
   | "finish"
   | "error"
-<<<<<<< HEAD
-  | "user_feedback";
-=======
+  | "user_feedback"
   | "recall";
->>>>>>> a5931177
 
 interface OpenHandsBaseEvent {
   id: number;
