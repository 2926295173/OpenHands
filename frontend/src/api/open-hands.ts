--- conflicted
+++ resolved
@@ -5,6 +5,8 @@
   GetConfigResponse,
   GetVSCodeUrlResponse,
   AuthenticateResponse,
+  Conversation,
+  ResultSet,
   GetTrajectoryResponse,
   GitChangeDiff,
   GitChange,
@@ -128,8 +130,6 @@
     return data;
   }
 
-<<<<<<< HEAD
-=======
   static async getUserConversations(): Promise<Conversation[]> {
     const { data } = await openHands.get<ResultSet<Conversation>>(
       "/api/conversations?limit=9",
@@ -180,7 +180,6 @@
     return data;
   }
 
->>>>>>> 16137942
   /**
    * Get the settings from the server or use the default settings if not found
    */
