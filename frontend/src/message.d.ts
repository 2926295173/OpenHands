import { PayloadAction } from "@reduxjs/toolkit";
import { OpenHandsObservation } from "./types/core/observations";
import { OpenHandsAction } from "./types/core/actions";

export type Message = {
  sender: "user" | "assistant";
  content: string;
  timestamp: string;
  imageUrls?: string[];
  type?: "thought" | "error" | "action";
  success?: boolean;
  pending?: boolean;
  translationID?: string;
  eventID?: number;
<<<<<<< HEAD
  feedback?: "positive" | "negative" | null;
=======
  observation?: PayloadAction<OpenHandsObservation>;
  action?: PayloadAction<OpenHandsAction>;
>>>>>>> 421b8e94
};<|MERGE_RESOLUTION|>--- conflicted
+++ resolved
@@ -12,10 +12,7 @@
   pending?: boolean;
   translationID?: string;
   eventID?: number;
-<<<<<<< HEAD
   feedback?: "positive" | "negative" | null;
-=======
   observation?: PayloadAction<OpenHandsObservation>;
   action?: PayloadAction<OpenHandsAction>;
->>>>>>> 421b8e94
 };