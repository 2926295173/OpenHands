--- conflicted
+++ resolved
@@ -88,11 +88,8 @@
     "@types/react-dom": "^19.0.2",
     "@types/react-highlight": "^0.12.8",
     "@types/react-syntax-highlighter": "^15.5.13",
-<<<<<<< HEAD
+    "@types/redux-mock-store": "^1.5.0",
     "@types/testing-library__react": "^10.0.1",
-=======
-    "@types/redux-mock-store": "^1.5.0",
->>>>>>> 47895486
     "@types/ws": "^8.5.12",
     "@typescript-eslint/eslint-plugin": "^7.18.0",
     "@typescript-eslint/parser": "^7.18.0",
